/* This work is licensed under a Creative Commons CCZero 1.0 Universal License.
 * See http://creativecommons.org/publicdomain/zero/1.0/ for more information.
 *
 *    Copyright 2017 (c) Fraunhofer IOSB (Author: Julius Pfrommer)
 *    Copyright 2017 (c) Julian Grothoff
 *    Copyright 2017-2018 (c) Mark Giraud, Fraunhofer IOSB
 *    Copyright 2017 (c) Stefan Profanter, fortiss GmbH
 *    Copyright 2017 (c) Thomas Stalder, Blue Time Concept SA
 *    Copyright 2018 (c) Daniel Feist, Precitec GmbH & Co. KG
 *    Copyright 2018 (c) Fabian Arndt, Root-Core
 *    Copyright 2019 (c) Kalycito Infotech Private Limited
 *    Copyright 2017-2020 (c) HMS Industrial Networks AB (Author: Jonas Green)
 *    Copyright 2020 (c) Wind River Systems, Inc.
 */

#include <open62541/client.h>
#include <open62541/client_config_default.h>
#include <open62541/plugin/accesscontrol_default.h>
#include <open62541/plugin/nodestore_default.h>
#include <open62541/plugin/log_stdout.h>
#include <open62541/plugin/pki_default.h>
#include <open62541/plugin/securitypolicy_default.h>
#include <open62541/server_config_default.h>

#include "../deps/mp_printf.h"

#include <stdio.h>
#ifdef _WIN32
# include <winsock2.h>
#else
# include <unistd.h>
#endif

/* Struct initialization works across ANSI C/C99/C++ if it is done when the
 * variable is first declared. Assigning values to existing structs is
 * heterogeneous across the three. */
static UA_INLINE UA_UInt32Range
UA_UINT32RANGE(UA_UInt32 min, UA_UInt32 max) {
    UA_UInt32Range range = {min, max};
    return range;
}

static UA_INLINE UA_DurationRange
UA_DURATIONRANGE(UA_Duration min, UA_Duration max) {
    UA_DurationRange range = {min, max};
    return range;
}

/* Request the private key password from stdin if no callback is defined */
#ifdef UA_ENABLE_ENCRYPTION
static UA_StatusCode
readPrivateKeyPassword(UA_ByteString *password) {
    /* Read from stdin */
    char buf[256];
    fputs("Private key requires a password. Enter and press return: ", stdout);
    char *s = fgets(buf, 256, stdin);
    if(!s)
        return UA_STATUSCODE_BADINTERNALERROR;

    /* Get rid of any trailing \n */
    size_t len = strlen(buf);
    if(len == 0)
        return UA_STATUSCODE_BADINTERNALERROR;
    if(buf[len-1] == '\n')
        buf[len-1] = 0;

    *password = UA_BYTESTRING_ALLOC(buf);
    return UA_STATUSCODE_GOOD;
}
#endif

UA_Server *
UA_Server_new(void) {
    UA_ServerConfig config;
    memset(&config, 0, sizeof(UA_ServerConfig));
    UA_StatusCode res = UA_ServerConfig_setDefault(&config);
    if(res != UA_STATUSCODE_GOOD)
        return NULL;
    return UA_Server_newWithConfig(&config);
}

#if defined(UA_ARCHITECTURE_POSIX) || defined(UA_ARCHITECTURE_WIN32)

/* Required for the definition of SIGINT */
#include <signal.h>

struct InterruptContext {
    UA_Server *server;
    UA_Boolean running;
};

static void
shutdownServer(UA_Server *server, void *context) {
    struct InterruptContext *ic = (struct InterruptContext*)context;
    UA_ServerConfig *config = UA_Server_getConfig(ic->server);
    UA_LOG_INFO(config->logging, UA_LOGCATEGORY_USERLAND,
                "Stopping the server");
    ic->running = false;
}

static void
interruptServer(UA_InterruptManager *im, uintptr_t interruptHandle,
                void *context, const UA_KeyValueMap *parameters) {
    struct InterruptContext *ic = (struct InterruptContext*)context;
    UA_ServerConfig *config = UA_Server_getConfig(ic->server);

    if(config->shutdownDelay <= 0.0) {
        UA_LOG_INFO(config->logging, UA_LOGCATEGORY_USERLAND,
                    "Received SIGINT interrupt. Stopping the server.");
        ic->running = false;
        return;
    }

    UA_LOG_INFO(config->logging, UA_LOGCATEGORY_USERLAND,
                "Received SIGINT interrupt. Stopping the server in %.2fs.",
                config->shutdownDelay / 1000.0);

    UA_UInt32 secondsTillShutdown = (UA_UInt32)(config->shutdownDelay / 1000.0);
    UA_Variant val;
    UA_Variant_setScalar(&val, &secondsTillShutdown, &UA_TYPES[UA_TYPES_UINT32]);
    UA_Server_writeValue(ic->server,
              UA_NODEID_NUMERIC(0, UA_NS0ID_SERVER_SERVERSTATUS_SECONDSTILLSHUTDOWN), val);
    UA_Server_addTimedCallback(ic->server, shutdownServer, ic, UA_DateTime_nowMonotonic() +
                               (UA_DateTime)(config->shutdownDelay * UA_DATETIME_MSEC),
                               NULL);

    /* Notify the application that the server is stopping */
    if(config->notifyLifecycleState)
        config->notifyLifecycleState(ic->server, UA_LIFECYCLESTATE_STOPPING);
}

UA_StatusCode
UA_Server_runUntilInterrupt(UA_Server *server) {
    if(!server)
        return UA_STATUSCODE_BADINTERNALERROR;
    UA_ServerConfig *config = UA_Server_getConfig(server);
    UA_EventLoop *el = config->eventLoop;
    if(!el)
        return UA_STATUSCODE_BADINTERNALERROR;

    /* Get the interrupt manager */
    UA_EventSource *es = el->eventSources;
    while(es) {
        if(es->eventSourceType == UA_EVENTSOURCETYPE_INTERRUPTMANAGER)
            break;
        es = es->next;
    }
    if(!es) {
        UA_LOG_ERROR(config->logging, UA_LOGCATEGORY_USERLAND,
                       "No Interrupt EventSource configured");
        return UA_STATUSCODE_BADINTERNALERROR;
    }
    UA_InterruptManager *im = (UA_InterruptManager*)es;

    /* Register the interrupt */
    struct InterruptContext ic;
    ic.server = server;
    ic.running = true;
    UA_StatusCode retval =
        im->registerInterrupt(im, SIGINT, &UA_KEYVALUEMAP_NULL,
                              interruptServer, &ic);
    if(retval != UA_STATUSCODE_GOOD) {
        UA_LOG_ERROR(config->logging, UA_LOGCATEGORY_USERLAND,
                     "Could not register the interrupt with status code %s",
                     UA_StatusCode_name(retval));
        return retval;
    }

    /* Run the server */
    retval = UA_Server_run_startup(server);
    if(retval != UA_STATUSCODE_GOOD)
        goto deregister_interrupt;
    while(ic.running) {
        UA_Server_run_iterate(server, true);
    }

    /* Shut down the server */
    retval = UA_Server_run_shutdown(server);

    /* Deregister the interrupt */
 deregister_interrupt:
    im->deregisterInterrupt(im, SIGINT);
    return retval;
}

#endif /* defined(UA_ARCHITECTURE_POSIX) || defined(UA_ARCHITECTURE_WIN32) */

/*******************************/
/* Default Connection Settings */
/*******************************/

const UA_ConnectionConfig UA_ConnectionConfig_default = {
    0,       /* .protocolVersion */
    1 << 16, /* .sendBufferSize, 64k per chunk */
    1 << 16, /* .recvBufferSize, 64k per chunk */
    1 << 29, /* .localMaxMessageSize, 512 MB */
    1 << 29, /* .remoteMaxMessageSize, 512 MB */
    1 << 14, /* .localMaxChunkCount, 16k */
    1 << 14  /* .remoteMaxChunkCount, 16k */
};

/***************************/
/* Default Server Settings */
/***************************/

#define MANUFACTURER_NAME "open62541"
#define PRODUCT_NAME "open62541 OPC UA Server"
#define PRODUCT_URI "http://open62541.org"
#define APPLICATION_NAME "open62541-based OPC UA Application"
#define APPLICATION_URI "urn:unconfigured:application"
#define APPLICATION_URI_SERVER "urn:open62541.server.application"

#define SECURITY_POLICY_SIZE 6

#define STRINGIFY(arg) #arg
#define VERSION(MAJOR, MINOR, PATCH, LABEL) \
    STRINGIFY(MAJOR) "." STRINGIFY(MINOR) "." STRINGIFY(PATCH) LABEL

static UA_StatusCode
addEndpoint(UA_ServerConfig *conf,
            const UA_SecurityPolicy *securityPolicy,
            UA_MessageSecurityMode securityMode) {
    /* Test if the endpoint already exists */
    for(size_t i = 0; i < conf->endpointsSize; i++) {
        UA_EndpointDescription *ep = &conf->endpoints[i];
        if(!UA_String_equal(&securityPolicy->policyUri, &ep->securityPolicyUri))
            continue;
        if(ep->securityMode != securityMode)
            continue;
        return UA_STATUSCODE_GOOD;
    }

    /* Reallocate the array size */
    UA_EndpointDescription *tmp = (UA_EndpointDescription *)
        UA_realloc(conf->endpoints,
                   sizeof(UA_EndpointDescription) * (1 + conf->endpointsSize));
    if(!tmp)
        return UA_STATUSCODE_BADOUTOFMEMORY;
    conf->endpoints = tmp;

    /* The following fields are overwritten internally with up-to-date
     * information from the server config:
     *
     * UserTokenPolicies
     * ApplicationDescription (server)
     * ServerCertificate
     * EndpointURL */
    UA_EndpointDescription *endpoint = &conf->endpoints[conf->endpointsSize];
    UA_EndpointDescription_init(endpoint);
    endpoint->transportProfileUri =
        UA_STRING_ALLOC("http://opcfoundation.org/UA-Profile/Transport/uatcp-uasc-uabinary");
    endpoint->securityMode = securityMode;

    /* A numeric value that indicates how secure the EndpointDescription is compared to other EndpointDescriptions
     * for the same Server. A value of 0 indicates that the EndpointDescription is not recommended and is only
     * supported for backward compatibility. A higher value indicates better security. */
    UA_String noneuri = UA_STRING("http://opcfoundation.org/UA/SecurityPolicy#None");
    UA_String basic128uri = UA_STRING("http://opcfoundation.org/UA/SecurityPolicy#Basic128Rsa15");
    UA_String basic256uri = UA_STRING("http://opcfoundation.org/UA/SecurityPolicy#Basic256");
    if(UA_String_equal(&securityPolicy->policyUri, &noneuri) ||
       UA_String_equal(&securityPolicy->policyUri, &basic128uri) ||
       UA_String_equal(&securityPolicy->policyUri, &basic256uri)) {
        endpoint->securityLevel = 0;
    } else {
        endpoint->securityLevel = 1;
    }

    UA_StatusCode retval = UA_String_copy(&securityPolicy->policyUri,
                                          &endpoint->securityPolicyUri);

    if(retval == UA_STATUSCODE_GOOD) {
        conf->endpointsSize++;
    } else {
        UA_EndpointDescription_clear(endpoint);
        if(conf->endpointsSize == 0) {
            UA_free(conf->endpoints);
            conf->endpoints = NULL;
        }
    }

    return retval;
}

static UA_StatusCode
setDefaultConfig(UA_ServerConfig *conf, UA_UInt16 portNumber) {
    if(!conf)
        return UA_STATUSCODE_BADINVALIDARGUMENT;

    /* NodeStore */
    if(conf->nodestore.context == NULL)
        UA_Nodestore_HashMap(&conf->nodestore);

    /* Logging */
    if(conf->logging == NULL)
        conf->logging = UA_Log_Stdout_new(UA_LOGLEVEL_INFO);

    /* EventLoop */
    if(conf->eventLoop == NULL) {
        conf->eventLoop = UA_EventLoop_new_POSIX(conf->logging);
        if(conf->eventLoop == NULL)
            return UA_STATUSCODE_BADOUTOFMEMORY;

        conf->externalEventLoop = false;

        /* Add the TCP connection manager */
        UA_ConnectionManager *tcpCM =
            UA_ConnectionManager_new_POSIX_TCP(UA_STRING("tcp connection manager"));
        if(tcpCM)
            conf->eventLoop->registerEventSource(conf->eventLoop, (UA_EventSource *)tcpCM);

        /* Add the UDP connection manager */
        UA_ConnectionManager *udpCM =
            UA_ConnectionManager_new_POSIX_UDP(UA_STRING("udp connection manager"));
        if(udpCM)
            conf->eventLoop->registerEventSource(conf->eventLoop, (UA_EventSource *)udpCM);

        /* Add the Ethernet connection manager */
#ifdef __linux__
        UA_ConnectionManager *ethCM =
            UA_ConnectionManager_new_POSIX_Ethernet(UA_STRING("eth connection manager"));
        if(ethCM)
            conf->eventLoop->registerEventSource(conf->eventLoop, (UA_EventSource *)ethCM);
#endif

        /* Add the interrupt manager */
        UA_InterruptManager *im = UA_InterruptManager_new_POSIX(UA_STRING("interrupt manager"));
        if(im) {
            conf->eventLoop->registerEventSource(conf->eventLoop, &im->eventSource);
        } else {
            UA_LOG_WARNING(conf->logging, UA_LOGCATEGORY_USERLAND,
                           "Cannot create the Interrupt Manager (only relevant if used)");
        }
#ifdef UA_ENABLE_MQTT
        /* Add the MQTT connection manager */
        UA_ConnectionManager *mqttCM =
            UA_ConnectionManager_new_MQTT(UA_STRING("mqtt connection manager"));
        if(mqttCM)
            conf->eventLoop->registerEventSource(conf->eventLoop, (UA_EventSource *)mqttCM);
#endif
    }
    if(conf->eventLoop != NULL) {
        if(conf->eventLoop->state != UA_EVENTLOOPSTATE_STARTED) {
            UA_StatusCode statusCode = conf->eventLoop->start(conf->eventLoop);
            if(statusCode != UA_STATUSCODE_GOOD) {
                return statusCode;
            }
        }
    }

    /* If a second server is started later it can "steal" the port.
     * Having port reuse enabled is important for development.
     * Otherwise a long TCP TIME_WAIT is required before the port can be used again. */
    conf->tcpReuseAddr = true;

    /* --> Start setting the default static config <-- */

    conf->shutdownDelay = 0.0;

    /* Server Description */
    UA_BuildInfo_clear(&conf->buildInfo);
    conf->buildInfo.productUri = UA_STRING_ALLOC(PRODUCT_URI);
    conf->buildInfo.manufacturerName = UA_STRING_ALLOC(MANUFACTURER_NAME);
    conf->buildInfo.productName = UA_STRING_ALLOC(PRODUCT_NAME);
    conf->buildInfo.softwareVersion =
        UA_STRING_ALLOC(VERSION(UA_OPEN62541_VER_MAJOR, UA_OPEN62541_VER_MINOR,
                                UA_OPEN62541_VER_PATCH, UA_OPEN62541_VER_LABEL));
    conf->buildInfo.buildNumber = UA_STRING_ALLOC(__DATE__ " " __TIME__);
    conf->buildInfo.buildDate = UA_DateTime_now();

    UA_ApplicationDescription_clear(&conf->applicationDescription);
    conf->applicationDescription.applicationUri = UA_STRING_ALLOC(APPLICATION_URI_SERVER);
    conf->applicationDescription.productUri = UA_STRING_ALLOC(PRODUCT_URI);
    conf->applicationDescription.applicationName =
        UA_LOCALIZEDTEXT_ALLOC("en", APPLICATION_NAME);
    conf->applicationDescription.applicationType = UA_APPLICATIONTYPE_SERVER;
    /* conf->applicationDescription.gatewayServerUri = UA_STRING_NULL; */
    /* conf->applicationDescription.discoveryProfileUri = UA_STRING_NULL; */
    /* conf->applicationDescription.discoveryUrlsSize = 0; */
    /* conf->applicationDescription.discoveryUrls = NULL; */

#ifdef UA_ENABLE_DISCOVERY_MULTICAST
    UA_MdnsDiscoveryConfiguration_clear(&conf->mdnsConfig);
    conf->mdnsInterfaceIP = UA_STRING_NULL;
# if !defined(UA_HAS_GETIFADDR)
    conf->mdnsIpAddressList = NULL;
    conf->mdnsIpAddressListSize = 0;
# endif
#endif

    /* Custom DataTypes */
    /* conf->customDataTypesSize = 0; */
    /* conf->customDataTypes = NULL; */

    /* Networking */
    /* Set up the local ServerUrls. They are used during startup to initialize
     * the server sockets. */
    UA_String serverUrls[1];
    size_t serverUrlsSize = 0;
    char serverUrlBuffer[1][512];

    if(portNumber == 0) {
        UA_LOG_WARNING(conf->logging, UA_LOGCATEGORY_USERLAND,
                       "Dynamic port assignment will be used.");
    }

    if(conf->serverUrlsSize > 0) {
        UA_LOG_WARNING(conf->logging, UA_LOGCATEGORY_USERLAND,
                       "ServerUrls already set. Overriding.");
        UA_Array_delete(conf->serverUrls, conf->serverUrlsSize,
                        &UA_TYPES[UA_TYPES_STRING]);
        conf->serverUrls = NULL;
        conf->serverUrlsSize = 0;
    }

    /* Listen on all interfaces (also external). This must be the first
     * entry if this is desired. Otherwise some interfaces may be blocked
     * (already in use) with a hostname that is only locally reachable.*/
    mp_snprintf(serverUrlBuffer[0], sizeof(serverUrlBuffer[0]),
                "opc.tcp://:%u", portNumber);
    serverUrls[serverUrlsSize] = UA_STRING(serverUrlBuffer[0]);
    serverUrlsSize++;

    /* Add to the config */
    UA_StatusCode retval =
        UA_Array_copy(serverUrls, serverUrlsSize,
                      (void**)&conf->serverUrls, &UA_TYPES[UA_TYPES_STRING]);
    if(retval != UA_STATUSCODE_GOOD)
        return retval;
    conf->serverUrlsSize = serverUrlsSize;

    /* Endpoints */
    /* conf->endpoints = {0, NULL}; */

    /* Set Logger for Certificate Verification */
    if(!conf->secureChannelPKI.logging)
        conf->secureChannelPKI.logging = conf->logging;
    if(!conf->sessionPKI.logging)
        conf->sessionPKI.logging = conf->logging;

    /* Certificate Verification that accepts every certificate. Can be
     * overwritten when the policy is specialized. */
    if(conf->secureChannelPKI.clear)
        conf->secureChannelPKI.clear(&conf->secureChannelPKI);
    UA_CertificateVerification_AcceptAll(&conf->secureChannelPKI);

    if(conf->sessionPKI.clear)
        conf->sessionPKI.clear(&conf->sessionPKI);
    UA_CertificateVerification_AcceptAll(&conf->sessionPKI);

    /* * Global Node Lifecycle * */
    /* conf->nodeLifecycle.constructor = NULL; */
    /* conf->nodeLifecycle.destructor = NULL; */
    /* conf->nodeLifecycle.createOptionalChild = NULL; */
    /* conf->nodeLifecycle.generateChildNodeId = NULL; */
    conf->modellingRulesOnInstances = true;

    /* Limits for SecureChannels */
    conf->maxSecureChannels = 100;
    conf->maxSecurityTokenLifetime = 10 * 60 * 1000; /* 10 minutes */

    /* Limits for Sessions */
    conf->maxSessions = 100;
    conf->maxSessionTimeout = 60.0 * 60.0 * 1000.0; /* 1h */

#ifdef UA_ENABLE_SUBSCRIPTIONS
    /* Limits for Subscriptions */
    conf->publishingIntervalLimits = UA_DURATIONRANGE(100.0, 3600.0 * 1000.0);
    conf->lifeTimeCountLimits = UA_UINT32RANGE(3, 15000);
    conf->keepAliveCountLimits = UA_UINT32RANGE(1, 100);
    conf->maxNotificationsPerPublish = 1000;
    conf->enableRetransmissionQueue = true;
    conf->maxRetransmissionQueueSize = 0; /* unlimited */
# ifdef UA_ENABLE_SUBSCRIPTIONS_EVENTS
    conf->maxEventsPerNode = 0; /* unlimited */
# endif

    /* Limits for MonitoredItems */
    conf->samplingIntervalLimits = UA_DURATIONRANGE(50.0, 24.0 * 3600.0 * 1000.0);
    conf->queueSizeLimits = UA_UINT32RANGE(1, 100);
#endif

#ifdef UA_ENABLE_DISCOVERY
    conf->discoveryCleanupTimeout = 60 * 60;
#endif

#ifdef UA_ENABLE_HISTORIZING
    /* conf->accessHistoryDataCapability = false; */
    /* conf->maxReturnDataValues = 0; */

    /* conf->accessHistoryEventsCapability = false; */
    /* conf->maxReturnEventValues = 0; */

    /* conf->insertDataCapability = false; */
    /* conf->insertEventCapability = false; */
    /* conf->insertAnnotationsCapability = false; */

    /* conf->replaceDataCapability = false; */
    /* conf->replaceEventCapability = false; */

    /* conf->updateDataCapability = false; */
    /* conf->updateEventCapability = false; */

    /* conf->deleteRawCapability = false; */
    /* conf->deleteEventCapability = false; */
    /* conf->deleteAtTimeDataCapability = false; */
#endif

#if UA_MULTITHREADING >= 100
    conf->maxAsyncOperationQueueSize = 0;
    conf->asyncOperationTimeout = 120000; /* Async Operation Timeout in ms (2 minutes) */
#endif

#ifdef UA_ENABLE_PUBSUB
    conf->pubSubConfig.enableDeltaFrames = true;
#ifdef UA_ENABLE_PUBSUB_INFORMATIONMODEL
    conf->pubSubConfig.enableInformationModelMethods = true;
#endif
#endif

    /* --> Finish setting the default static config <-- */

    return UA_STATUSCODE_GOOD;
}

UA_EXPORT UA_StatusCode
UA_ServerConfig_setBasics(UA_ServerConfig* conf) {
    return UA_ServerConfig_setBasics_withPort(conf, 4840);
}

UA_EXPORT UA_StatusCode
UA_ServerConfig_setBasics_withPort(UA_ServerConfig* conf, UA_UInt16 portNumber) {
    return setDefaultConfig(conf, portNumber);
}

UA_EXPORT UA_StatusCode
UA_ServerConfig_addSecurityPolicyNone(UA_ServerConfig *config,
                                      const UA_ByteString *certificate) {
    /* Allocate the SecurityPolicies */
    UA_SecurityPolicy *tmp = (UA_SecurityPolicy *)
        UA_realloc(config->securityPolicies,
                   sizeof(UA_SecurityPolicy) * (1 + config->securityPoliciesSize));
    if(!tmp)
        return UA_STATUSCODE_BADOUTOFMEMORY;
    config->securityPolicies = tmp;

    /* Populate the SecurityPolicies */
    UA_ByteString localCertificate = UA_BYTESTRING_NULL;
    if(certificate)
        localCertificate = *certificate;
    UA_StatusCode retval =
        UA_SecurityPolicy_None(&config->securityPolicies[config->securityPoliciesSize],
                               localCertificate, config->logging);
    if(retval != UA_STATUSCODE_GOOD) {
        if(config->securityPoliciesSize == 0) {
            UA_free(config->securityPolicies);
            config->securityPolicies = NULL;
        }
        return retval;
    }

    config->securityPoliciesSize++;
    return UA_STATUSCODE_GOOD;
}

UA_EXPORT UA_StatusCode
UA_ServerConfig_addEndpoint(UA_ServerConfig *config, const UA_String securityPolicyUri,
                            UA_MessageSecurityMode securityMode) {
    /* Lookup the security policy */
    const UA_SecurityPolicy *policy = NULL;
    for (size_t i = 0; i < config->securityPoliciesSize; ++i) {
        if (UA_String_equal(&securityPolicyUri, &config->securityPolicies[i].policyUri)) {
            policy = &config->securityPolicies[i];
            break;
        }
    }
    if(!policy)
        return UA_STATUSCODE_BADINVALIDARGUMENT;

    /* Populate the endpoint */
    return addEndpoint(config, policy, securityMode);
}

UA_EXPORT UA_StatusCode
UA_ServerConfig_addAllEndpoints(UA_ServerConfig *config) {
    /* Populate the endpoints */
    for(size_t i = 0; i < config->securityPoliciesSize; ++i) {
        if(UA_String_equal(&UA_SECURITY_POLICY_NONE_URI, &config->securityPolicies[i].policyUri)) {
            UA_StatusCode retval =
                addEndpoint(config, &config->securityPolicies[i], UA_MESSAGESECURITYMODE_NONE);
            if(retval != UA_STATUSCODE_GOOD)
                return retval;
        } else {
            UA_StatusCode retval =
                addEndpoint(config, &config->securityPolicies[i], UA_MESSAGESECURITYMODE_SIGN);
            if(retval != UA_STATUSCODE_GOOD)
                return retval;
            retval = addEndpoint(config, &config->securityPolicies[i],
                                 UA_MESSAGESECURITYMODE_SIGNANDENCRYPT);
            if(retval != UA_STATUSCODE_GOOD)
                return retval;
        }
    }

    return UA_STATUSCODE_GOOD;
}

UA_EXPORT UA_StatusCode
UA_ServerConfig_addAllSecureEndpoints(UA_ServerConfig *config) {
    UA_String noneuri = UA_STRING("http://opcfoundation.org/UA/SecurityPolicy#None");
    UA_String basic128uri = UA_STRING("http://opcfoundation.org/UA/SecurityPolicy#Basic128Rsa15");
    UA_String basic256uri = UA_STRING("http://opcfoundation.org/UA/SecurityPolicy#Basic256");

    /* Delete all predefined endpoints. */
    if(config->endpointsSize > 0) {
        for(size_t i = 0; i < config->endpointsSize; ++i)
            UA_EndpointDescription_clear(&config->endpoints[i]);

        UA_free(config->endpoints);
        config->endpoints = NULL;
        config->endpointsSize = 0;
    }

    /* Populate the endpoints */
    for(size_t i = 0; i < config->securityPoliciesSize; ++i) {
        /* Skip the None and all deprecated policies */
        if(UA_String_equal(&config->securityPolicies[i].policyUri, &noneuri) ||
           UA_String_equal(&config->securityPolicies[i].policyUri, &basic128uri) ||
           UA_String_equal(&config->securityPolicies[i].policyUri, &basic256uri)) {
            continue;
        }
        UA_StatusCode retval =
            addEndpoint(config, &config->securityPolicies[i], UA_MESSAGESECURITYMODE_SIGN);
        if(retval != UA_STATUSCODE_GOOD)
            return retval;
        retval = addEndpoint(config, &config->securityPolicies[i],
                             UA_MESSAGESECURITYMODE_SIGNANDENCRYPT);
        if(retval != UA_STATUSCODE_GOOD)
            return retval;
    }

    return UA_STATUSCODE_GOOD;
}

UA_EXPORT UA_StatusCode
UA_ServerConfig_setMinimalCustomBuffer(UA_ServerConfig *config, UA_UInt16 portNumber,
                                       const UA_ByteString *certificate,
                                       UA_UInt32 sendBufferSize,
                                       UA_UInt32 recvBufferSize) {
    if(!config)
        return UA_STATUSCODE_BADINVALIDARGUMENT;

    UA_StatusCode retval = setDefaultConfig(config, portNumber);
    if(retval != UA_STATUSCODE_GOOD) {
        UA_ServerConfig_clean(config);
        return retval;
    }

    /* Set the TCP settings */
    config->tcpBufSize = recvBufferSize;

    /* Allocate the SecurityPolicies */
    retval = UA_ServerConfig_addSecurityPolicyNone(config, certificate);
    if(retval != UA_STATUSCODE_GOOD) {
        UA_ServerConfig_clean(config);
        return retval;
    }

    /* Initialize the Access Control plugin */
    retval = UA_AccessControl_default(config, true, NULL, 0, NULL);
    if(retval != UA_STATUSCODE_GOOD) {
        UA_ServerConfig_clean(config);
        return retval;
    }

    /* Allocate the endpoint */
    retval = UA_ServerConfig_addEndpoint(config, UA_SECURITY_POLICY_NONE_URI,
                                         UA_MESSAGESECURITYMODE_NONE);
    if(retval != UA_STATUSCODE_GOOD) {
        UA_ServerConfig_clean(config);
        return retval;
    }

    return UA_STATUSCODE_GOOD;
}

#ifdef UA_ENABLE_ENCRYPTION

UA_EXPORT UA_StatusCode
UA_ServerConfig_addSecurityPolicyBasic128Rsa15(UA_ServerConfig *config,
                                               const UA_ByteString *certificate,
                                               const UA_ByteString *privateKey) {
    /* Allocate the SecurityPolicies */
    UA_SecurityPolicy *tmp = (UA_SecurityPolicy *)
        UA_realloc(config->securityPolicies,
                   sizeof(UA_SecurityPolicy) * (1 + config->securityPoliciesSize));
    if(!tmp)
        return UA_STATUSCODE_BADOUTOFMEMORY;
    config->securityPolicies = tmp;

    /* Populate the SecurityPolicies */
    UA_ByteString localCertificate = UA_BYTESTRING_NULL;
    UA_ByteString localPrivateKey  = UA_BYTESTRING_NULL;
    if(certificate)
        localCertificate = *certificate;
    if(privateKey)
       localPrivateKey = *privateKey;
    UA_StatusCode retval =
        UA_SecurityPolicy_Basic128Rsa15(&config->securityPolicies[config->securityPoliciesSize],
                                        localCertificate, localPrivateKey, config->logging);
    if(retval != UA_STATUSCODE_GOOD) {
        if(config->securityPoliciesSize == 0) {
            UA_free(config->securityPolicies);
            config->securityPolicies = NULL;
        }
        return retval;
    }

    config->securityPoliciesSize++;
    return UA_STATUSCODE_GOOD;
}

UA_EXPORT UA_StatusCode
UA_ServerConfig_addSecurityPolicyBasic256(UA_ServerConfig *config,
                                          const UA_ByteString *certificate,
                                          const UA_ByteString *privateKey) {
    /* Allocate the SecurityPolicies */
    UA_SecurityPolicy *tmp = (UA_SecurityPolicy *)
        UA_realloc(config->securityPolicies,
                   sizeof(UA_SecurityPolicy) * (1 + config->securityPoliciesSize));
    if(!tmp)
        return UA_STATUSCODE_BADOUTOFMEMORY;
    config->securityPolicies = tmp;

    /* Populate the SecurityPolicies */
    UA_ByteString localCertificate = UA_BYTESTRING_NULL;
    UA_ByteString localPrivateKey  = UA_BYTESTRING_NULL;
    if(certificate)
        localCertificate = *certificate;
    if(privateKey)
       localPrivateKey = *privateKey;
    UA_StatusCode retval =
        UA_SecurityPolicy_Basic256(&config->securityPolicies[config->securityPoliciesSize],
                                   localCertificate, localPrivateKey, config->logging);
    if(retval != UA_STATUSCODE_GOOD) {
        if(config->securityPoliciesSize == 0) {
            UA_free(config->securityPolicies);
            config->securityPolicies = NULL;
        }
        return retval;
    }

    config->securityPoliciesSize++;
    return UA_STATUSCODE_GOOD;
}

UA_EXPORT UA_StatusCode
UA_ServerConfig_addSecurityPolicyBasic256Sha256(UA_ServerConfig *config,
                                                const UA_ByteString *certificate,
                                                const UA_ByteString *privateKey) {
    /* Allocate the SecurityPolicies */
    UA_SecurityPolicy *tmp = (UA_SecurityPolicy *)
        UA_realloc(config->securityPolicies,
                   sizeof(UA_SecurityPolicy) * (1 + config->securityPoliciesSize));
    if(!tmp)
        return UA_STATUSCODE_BADOUTOFMEMORY;
    config->securityPolicies = tmp;

    /* Populate the SecurityPolicies */
    UA_ByteString localCertificate = UA_BYTESTRING_NULL;
    UA_ByteString localPrivateKey  = UA_BYTESTRING_NULL;
    if(certificate)
        localCertificate = *certificate;
    if(privateKey)
       localPrivateKey = *privateKey;
    UA_StatusCode retval =
        UA_SecurityPolicy_Basic256Sha256(&config->securityPolicies[config->securityPoliciesSize],
                                         localCertificate, localPrivateKey, config->logging);
    if(retval != UA_STATUSCODE_GOOD) {
        if(config->securityPoliciesSize == 0) {
            UA_free(config->securityPolicies);
            config->securityPolicies = NULL;
        }
        return retval;
    }

    config->securityPoliciesSize++;
    return UA_STATUSCODE_GOOD;
}

UA_EXPORT UA_StatusCode
UA_ServerConfig_addSecurityPolicyAes128Sha256RsaOaep(UA_ServerConfig *config,
                                                const UA_ByteString *certificate,
                                                const UA_ByteString *privateKey) {
    /* Allocate the SecurityPolicies */
    UA_SecurityPolicy *tmp = (UA_SecurityPolicy *)
        UA_realloc(config->securityPolicies,
                   sizeof(UA_SecurityPolicy) * (1 + config->securityPoliciesSize));
    if(!tmp)
        return UA_STATUSCODE_BADOUTOFMEMORY;
    config->securityPolicies = tmp;

    /* Populate the SecurityPolicies */
    UA_ByteString localCertificate = UA_BYTESTRING_NULL;
    UA_ByteString localPrivateKey  = UA_BYTESTRING_NULL;
    if(certificate)
        localCertificate = *certificate;
    if(privateKey)
       localPrivateKey = *privateKey;
    UA_StatusCode retval =
        UA_SecurityPolicy_Aes128Sha256RsaOaep(&config->securityPolicies[config->securityPoliciesSize],
                                              localCertificate, localPrivateKey, config->logging);
    if(retval != UA_STATUSCODE_GOOD) {
        if(config->securityPoliciesSize == 0) {
            UA_free(config->securityPolicies);
            config->securityPolicies = NULL;
        }
        return retval;
    }

    config->securityPoliciesSize++;
    return UA_STATUSCODE_GOOD;
}

UA_EXPORT UA_StatusCode
UA_ServerConfig_addSecurityPolicyAes256Sha256RsaPss(UA_ServerConfig *config,
                                                     const UA_ByteString *certificate,
                                                     const UA_ByteString *privateKey) {
    /* Allocate the SecurityPolicies */
    UA_SecurityPolicy *tmp = (UA_SecurityPolicy *)
        UA_realloc(config->securityPolicies,
                   sizeof(UA_SecurityPolicy) * (1 + config->securityPoliciesSize));
    if(!tmp)
        return UA_STATUSCODE_BADOUTOFMEMORY;
    config->securityPolicies = tmp;

    /* Populate the SecurityPolicies */
    UA_ByteString localCertificate = UA_BYTESTRING_NULL;
    UA_ByteString localPrivateKey  = UA_BYTESTRING_NULL;
    if(certificate)
        localCertificate = *certificate;
    if(privateKey)
        localPrivateKey = *privateKey;
    UA_StatusCode retval =
        UA_SecurityPolicy_Aes256Sha256RsaPss(&config->securityPolicies[config->securityPoliciesSize],
                                              localCertificate, localPrivateKey, config->logging);
    if(retval != UA_STATUSCODE_GOOD) {
        if(config->securityPoliciesSize == 0) {
            UA_free(config->securityPolicies);
            config->securityPolicies = NULL;
        }
        return retval;
    }

    config->securityPoliciesSize++;
    return UA_STATUSCODE_GOOD;
}

/* Always returns UA_STATUSCODE_GOOD. Logs a warning if policies could not be added. */
static UA_StatusCode
addAllSecurityPolicies(UA_ServerConfig *config, const UA_ByteString *certificate,
                       const UA_ByteString *privateKey, UA_Boolean onlySecure) {
    /* Populate the SecurityPolicies */
    UA_ByteString localCertificate = UA_BYTESTRING_NULL;
    UA_ByteString localPrivateKey  = UA_BYTESTRING_NULL;
    UA_StatusCode retval = UA_STATUSCODE_GOOD;
    if(certificate)
        localCertificate = *certificate;
    if(privateKey)
       localPrivateKey = *privateKey;

    /* Load the private key and convert to the DER format. Use an empty password
     * on the first try -- maybe the key does not require a password. */
    UA_ByteString decryptedPrivateKey = UA_BYTESTRING_NULL;
    UA_ByteString keyPassword = UA_BYTESTRING_NULL;
    UA_StatusCode keySuccess = UA_STATUSCODE_GOOD;

    if (privateKey && privateKey->length > 0)
        keySuccess = UA_PKI_decryptPrivateKey(localPrivateKey, keyPassword,
                                              &decryptedPrivateKey);

    /* Get the password and decrypt. An application might want to loop / retry
     * here to allow users to correct their entry. */
    if(keySuccess != UA_STATUSCODE_GOOD) {
        if(config->privateKeyPasswordCallback)
            keySuccess = config->privateKeyPasswordCallback(config, &keyPassword);
        else
            keySuccess = readPrivateKeyPassword(&keyPassword);
        if(keySuccess != UA_STATUSCODE_GOOD)
            return keySuccess;
        keySuccess = UA_PKI_decryptPrivateKey(localPrivateKey, keyPassword,
                                              &decryptedPrivateKey);
        UA_ByteString_memZero(&keyPassword);
        UA_ByteString_clear(&keyPassword);
    }
    if(keySuccess != UA_STATUSCODE_GOOD)
        return keySuccess;

    /* Basic256Sha256 */
    retval = UA_ServerConfig_addSecurityPolicyBasic256Sha256(config, &localCertificate,
                                                             &decryptedPrivateKey);
    if(retval != UA_STATUSCODE_GOOD) {
        UA_LOG_WARNING(config->logging, UA_LOGCATEGORY_USERLAND,
                       "Could not add SecurityPolicy#Basic256Sha256 with error code %s",
                       UA_StatusCode_name(retval));
    }

<<<<<<< HEAD
    /* Aes256Sha256RsaPss */
    retval = UA_ServerConfig_addSecurityPolicyAes256Sha256RsaPss(config, &localCertificate,
                                                                 &decryptedPrivateKey);
    if(retval != UA_STATUSCODE_GOOD) {
        UA_LOG_WARNING(config->logging, UA_LOGCATEGORY_USERLAND,
                       "Could not add SecurityPolicy#Aes256Sha256RsaPss with error code %s",
                       UA_StatusCode_name(retval));
    }

    /* Aes128Sha256RsaOaep */
    retval = UA_ServerConfig_addSecurityPolicyAes128Sha256RsaOaep(config, &localCertificate,
                                                                  &decryptedPrivateKey);
    if(retval != UA_STATUSCODE_GOOD) {
        UA_LOG_WARNING(config->logging, UA_LOGCATEGORY_USERLAND,
                       "Could not add SecurityPolicy#Aes128Sha256RsaOaep with error code %s",
                       UA_StatusCode_name(retval));
    }

    if(onlySecure) {
        UA_ByteString_memZero(&decryptedPrivateKey);
        UA_ByteString_clear(&decryptedPrivateKey);
        return UA_STATUSCODE_GOOD;
    }

    /* None */
    retval = UA_ServerConfig_addSecurityPolicyNone(config, &localCertificate);
    if(retval != UA_STATUSCODE_GOOD) {
        UA_LOG_WARNING(config->logging, UA_LOGCATEGORY_USERLAND,
                       "Could not add SecurityPolicy#None with error code %s",
                       UA_StatusCode_name(retval));
    }
=======
    /* Basic128Rsa15 should no longer be used */
    /* retval = UA_ServerConfig_addSecurityPolicyBasic128Rsa15(config, &localCertificate, &localPrivateKey); */
    /* if(retval != UA_STATUSCODE_GOOD) { */
    /*     UA_LOG_WARNING(&config->logger, UA_LOGCATEGORY_USERLAND, */
    /*                    "Could not add SecurityPolicy#Basic128Rsa15 with error code %s", */
    /*                    UA_StatusCode_name(retval)); */
    /* } */

    /* Basic256 should no longer be used */
    /* retval = UA_ServerConfig_addSecurityPolicyBasic256(config, &localCertificate, &localPrivateKey); */
    /* if(retval != UA_STATUSCODE_GOOD) { */
    /*     UA_LOG_WARNING(&config->logger, UA_LOGCATEGORY_USERLAND, */
    /*                    "Could not add SecurityPolicy#Basic256 with error code %s", */
    /*                    UA_StatusCode_name(retval)); */
    /* } */
>>>>>>> 43afb047

    /* Basic128Rsa15 */
    retval = UA_ServerConfig_addSecurityPolicyBasic128Rsa15(config, &localCertificate,
                                                            &decryptedPrivateKey);
    if(retval != UA_STATUSCODE_GOOD) {
        UA_LOG_WARNING(config->logging, UA_LOGCATEGORY_USERLAND,
                       "Could not add SecurityPolicy#Basic128Rsa15 with error code %s",
                       UA_StatusCode_name(retval));
    }

    /* Basic256 */
    retval = UA_ServerConfig_addSecurityPolicyBasic256(config, &localCertificate,
                                                       &decryptedPrivateKey);
    if(retval != UA_STATUSCODE_GOOD) {
        UA_LOG_WARNING(config->logging, UA_LOGCATEGORY_USERLAND,
                       "Could not add SecurityPolicy#Basic256 with error code %s",
                       UA_StatusCode_name(retval));
    }

    UA_ByteString_memZero(&decryptedPrivateKey);
    UA_ByteString_clear(&decryptedPrivateKey);
    return UA_STATUSCODE_GOOD;
}

UA_StatusCode
UA_ServerConfig_addAllSecurityPolicies(UA_ServerConfig *config,
                                       const UA_ByteString *certificate,
                                       const UA_ByteString *privateKey) {
    return addAllSecurityPolicies(config, certificate, privateKey, false);
}

/* Always returns UA_STATUSCODE_GOOD. Logs a warning if policies could not be added. */
UA_StatusCode
UA_ServerConfig_addAllSecureSecurityPolicies(UA_ServerConfig *config,
                                             const UA_ByteString *certificate,
                                             const UA_ByteString *privateKey) {
    return addAllSecurityPolicies(config, certificate, privateKey, true);

}

UA_EXPORT UA_StatusCode
UA_ServerConfig_setDefaultWithSecurityPolicies(UA_ServerConfig *conf,
                                               UA_UInt16 portNumber,
                                               const UA_ByteString *certificate,
                                               const UA_ByteString *privateKey,
                                               const UA_ByteString *trustList,
                                               size_t trustListSize,
                                               const UA_ByteString *issuerList,
                                               size_t issuerListSize,
                                               const UA_ByteString *revocationList,
                                               size_t revocationListSize) {
    UA_StatusCode retval = setDefaultConfig(conf, portNumber);
    if(retval != UA_STATUSCODE_GOOD) {
        UA_ServerConfig_clean(conf);
        return retval;
    }

    if(conf->sessionPKI.clear)
        conf->sessionPKI.clear(&conf->sessionPKI);
    retval = UA_CertificateVerification_Trustlist(&conf->sessionPKI,
                                                  trustList, trustListSize,
                                                  issuerList, issuerListSize,
                                                  revocationList, revocationListSize);
    if(retval != UA_STATUSCODE_GOOD)
        return retval;

    retval = UA_CertificateVerification_Trustlist(&conf->secureChannelPKI,
                                                  trustList, trustListSize,
                                                  issuerList, issuerListSize,
                                                  revocationList, revocationListSize);
    if(retval != UA_STATUSCODE_GOOD)
        return retval;

    retval = UA_ServerConfig_addAllSecurityPolicies(conf, certificate, privateKey);

    if(retval == UA_STATUSCODE_GOOD) {
        retval = UA_AccessControl_default(conf, true, NULL, 0, NULL);
    }
    if(retval != UA_STATUSCODE_GOOD) {
        UA_ServerConfig_clean(conf);
        return retval;
    }

    retval = UA_ServerConfig_addAllEndpoints(conf);
    if(retval != UA_STATUSCODE_GOOD) {
        UA_ServerConfig_clean(conf);
        return retval;
    }

    return UA_STATUSCODE_GOOD;
}

UA_EXPORT UA_StatusCode
UA_ServerConfig_setDefaultWithSecureSecurityPolicies(UA_ServerConfig *conf,
                                               UA_UInt16 portNumber,
                                               const UA_ByteString *certificate,
                                               const UA_ByteString *privateKey,
                                               const UA_ByteString *trustList,
                                               size_t trustListSize,
                                               const UA_ByteString *issuerList,
                                               size_t issuerListSize,
                                               const UA_ByteString *revocationList,
                                               size_t revocationListSize) {
    UA_StatusCode retval = setDefaultConfig(conf, portNumber);
    if(retval != UA_STATUSCODE_GOOD) {
        UA_ServerConfig_clean(conf);
        return retval;
    }

    retval = UA_CertificateVerification_Trustlist(&conf->sessionPKI,
                                                  trustList, trustListSize,
                                                  issuerList, issuerListSize,
                                                  revocationList, revocationListSize);
    if(retval != UA_STATUSCODE_GOOD)
        return retval;

    retval = UA_CertificateVerification_Trustlist(&conf->secureChannelPKI,
                                                  trustList, trustListSize,
                                                  issuerList, issuerListSize,
                                                  revocationList, revocationListSize);
    if(retval != UA_STATUSCODE_GOOD)
        return retval;

    retval = UA_ServerConfig_addAllSecureSecurityPolicies(conf, certificate, privateKey);

    if(retval == UA_STATUSCODE_GOOD) {
        retval = UA_AccessControl_default(conf, false, NULL, 0, NULL);
    }
    if(retval != UA_STATUSCODE_GOOD) {
        UA_ServerConfig_clean(conf);
        return retval;
    }

    retval = UA_ServerConfig_addAllSecureEndpoints(conf);
    if(retval != UA_STATUSCODE_GOOD) {
        UA_ServerConfig_clean(conf);
        return retval;
    }
    conf->securityPolicyNoneDiscoveryOnly = true;

    return UA_STATUSCODE_GOOD;
}

#endif

/***************************/
/* Default Client Settings */
/***************************/

UA_Client * UA_Client_new(void) {
    UA_ClientConfig config;
    memset(&config, 0, sizeof(UA_ClientConfig));
    /* Set up basic usable config including logger and event loop */
    UA_StatusCode res = UA_ClientConfig_setDefault(&config);
    if(res != UA_STATUSCODE_GOOD)
        return NULL;
    return UA_Client_newWithConfig(&config);
}

UA_StatusCode
UA_ClientConfig_setDefault(UA_ClientConfig *config) {
    /* The following fields are untouched and OK to leave as NULL or 0:
     *  clientContext
     *  userIdentityToken
     *  securityMode
     *  securityPolicyUri
     *  endpoint
     *  userTokenPolicy
     *  customDataTypes
     *  connectivityCheckInterval
     *  stateCallback
     *  inactivityCallback
     *  outStandingPublishRequests
     *  subscriptionInactivityCallback
     *  sessionLocaleIds
     *  sessionLocaleIdsSize */

    if(config->timeout == 0)
        config->timeout = 5 * 1000; /* 5 seconds */
    if(config->secureChannelLifeTime == 0)
        config->secureChannelLifeTime = 10 * 60 * 1000; /* 10 minutes */

    if(config->logging == NULL)
        config->logging = UA_Log_Stdout_new(UA_LOGLEVEL_INFO);

    /* EventLoop */
    if(config->eventLoop == NULL) {
        config->eventLoop = UA_EventLoop_new_POSIX(config->logging);
        config->externalEventLoop = false;

        /* Add the TCP connection manager */
        UA_ConnectionManager *tcpCM =
            UA_ConnectionManager_new_POSIX_TCP(UA_STRING("tcp connection manager"));
        config->eventLoop->registerEventSource(config->eventLoop, (UA_EventSource *)tcpCM);

        /* Add the UDP connection manager */
        UA_ConnectionManager *udpCM =
            UA_ConnectionManager_new_POSIX_UDP(UA_STRING("udp connection manager"));
        config->eventLoop->registerEventSource(config->eventLoop, (UA_EventSource *)udpCM);
    }

    if(config->localConnectionConfig.recvBufferSize == 0)
        config->localConnectionConfig = UA_ConnectionConfig_default;

    if(!config->certificateVerification.logging) {
        config->certificateVerification.logging = config->logging;
    }

    if(!config->certificateVerification.verifyCertificate) {
        /* Certificate Verification that accepts every certificate. Can be
         * overwritten when the policy is specialized. */
        UA_CertificateVerification_AcceptAll(&config->certificateVerification);
    }

    /* With encryption enabled, the applicationUri needs to match the URI from
     * the certificate */
    if(!config->clientDescription.applicationUri.data)
        config->clientDescription.applicationUri = UA_STRING_ALLOC(APPLICATION_URI);
    if(config->clientDescription.applicationType == 0)
        config->clientDescription.applicationType = UA_APPLICATIONTYPE_CLIENT;

    if(config->securityPoliciesSize == 0) {
        config->securityPolicies = (UA_SecurityPolicy*)UA_malloc(sizeof(UA_SecurityPolicy));
        if(!config->securityPolicies)
            return UA_STATUSCODE_BADOUTOFMEMORY;
        UA_StatusCode retval = UA_SecurityPolicy_None(config->securityPolicies,
                                                      UA_BYTESTRING_NULL, config->logging);
        if(retval != UA_STATUSCODE_GOOD) {
            UA_free(config->securityPolicies);
            config->securityPolicies = NULL;
            return retval;
        }
        config->securityPoliciesSize = 1;
    }

    if(config->requestedSessionTimeout == 0)
        config->requestedSessionTimeout = 1200000;

#ifdef UA_ENABLE_SUBSCRIPTIONS
    if(config->outStandingPublishRequests == 0)
        config->outStandingPublishRequests = 10;
#endif

    return UA_STATUSCODE_GOOD;
}

#ifdef UA_ENABLE_ENCRYPTION

UA_StatusCode
UA_ClientConfig_setDefaultEncryption(UA_ClientConfig *config,
                                     UA_ByteString localCertificate, UA_ByteString privateKey,
                                     const UA_ByteString *trustList, size_t trustListSize,
                                     const UA_ByteString *revocationList, size_t revocationListSize) {
    UA_StatusCode retval = UA_ClientConfig_setDefault(config);
    if(retval != UA_STATUSCODE_GOOD)
        return retval;

    if(config->certificateVerification.clear)
        config->certificateVerification.clear(&config->certificateVerification);
    retval = UA_CertificateVerification_Trustlist(&config->certificateVerification,
                                                  trustList, trustListSize,
                                                  NULL, 0,
                                                  revocationList, revocationListSize);
    if(retval != UA_STATUSCODE_GOOD)
        return retval;

    /* Populate SecurityPolicies */
    UA_SecurityPolicy *sp = (UA_SecurityPolicy*)
        UA_realloc(config->securityPolicies, sizeof(UA_SecurityPolicy) * SECURITY_POLICY_SIZE);
    if(!sp)
        return UA_STATUSCODE_BADOUTOFMEMORY;
    config->securityPolicies = sp;
<<<<<<< HEAD

    /* Load the private key and convert to the DER format. Use an empty password
     * on the first try -- maybe the key does not require a password. */
    UA_ByteString decryptedPrivateKey = UA_BYTESTRING_NULL;
    UA_ByteString keyPassword = UA_BYTESTRING_NULL;
    UA_StatusCode keySuccess = UA_STATUSCODE_GOOD;

    if (privateKey.length > 0)
        keySuccess = UA_PKI_decryptPrivateKey(privateKey, keyPassword,
                                              &decryptedPrivateKey);

    /* Get the password and decrypt. An application might want to loop / retry
     * here to allow users to correct their entry. */
    if(keySuccess != UA_STATUSCODE_GOOD) {
        if(config->privateKeyPasswordCallback)
            keySuccess = config->privateKeyPasswordCallback(config, &keyPassword);
        else
            keySuccess = readPrivateKeyPassword(&keyPassword);
        if(keySuccess != UA_STATUSCODE_GOOD)
            return keySuccess;
        keySuccess = UA_PKI_decryptPrivateKey(privateKey, keyPassword, &decryptedPrivateKey);
        UA_ByteString_memZero(&keyPassword);
        UA_ByteString_clear(&keyPassword);
    }
    if(keySuccess != UA_STATUSCODE_GOOD)
        return keySuccess;

    retval = UA_SecurityPolicy_Basic128Rsa15(&config->securityPolicies[config->securityPoliciesSize],
                                             localCertificate, decryptedPrivateKey, config->logging);
    if(retval == UA_STATUSCODE_GOOD) {
        ++config->securityPoliciesSize;
    } else {
        UA_LOG_WARNING(config->logging, UA_LOGCATEGORY_USERLAND,
                       "Could not add SecurityPolicy#Basic128Rsa15 with error code %s",
                       UA_StatusCode_name(retval));
    }

    retval = UA_SecurityPolicy_Basic256(&config->securityPolicies[config->securityPoliciesSize],
                                        localCertificate, decryptedPrivateKey, config->logging);

    if(retval == UA_STATUSCODE_GOOD) {
        ++config->securityPoliciesSize;
    } else {
        UA_LOG_WARNING(config->logging, UA_LOGCATEGORY_USERLAND,
                       "Could not add SecurityPolicy#Basic256 with error code %s",
                       UA_StatusCode_name(retval));
    }
=======
                  
    /* Basic128Rsa15 should no longer be used */
    /* retval = UA_SecurityPolicy_Basic128Rsa15(&config->securityPolicies[config->securityPoliciesSize], */
    /*                                          localCertificate, privateKey, &config->logger); */
    /* if(retval == UA_STATUSCODE_GOOD) { */
    /*     ++config->securityPoliciesSize; */
    /* } else { */
    /*     UA_LOG_WARNING(&config->logger, UA_LOGCATEGORY_USERLAND, */
    /*                    "Could not add SecurityPolicy#Basic128Rsa15 with error code %s", */
    /*                    UA_StatusCode_name(retval)); */
    /* } */

    /* Basic256 should no longer be used */
    /* retval = UA_SecurityPolicy_Basic256(&config->securityPolicies[config->securityPoliciesSize], */
    /*                                     localCertificate, privateKey, &config->logger); */
    /* if(retval == UA_STATUSCODE_GOOD) { */
    /*     ++config->securityPoliciesSize; */
    /* } else { */
    /*     UA_LOG_WARNING(&config->logger, UA_LOGCATEGORY_USERLAND, */
    /*                    "Could not add SecurityPolicy#Basic256 with error code %s", */
    /*                    UA_StatusCode_name(retval)); */
    /* } */
>>>>>>> 43afb047

    retval = UA_SecurityPolicy_Aes256Sha256RsaPss(&config->securityPolicies[config->securityPoliciesSize],
                                                  localCertificate, decryptedPrivateKey, config->logging);
    if(retval == UA_STATUSCODE_GOOD) {
        ++config->securityPoliciesSize;
    } else {
        UA_LOG_WARNING(config->logging, UA_LOGCATEGORY_USERLAND,
                       "Could not add SecurityPolicy#Aes256Sha256RsaPss with error code %s",
                       UA_StatusCode_name(retval));
    }

    retval = UA_SecurityPolicy_Basic256Sha256(&config->securityPolicies[config->securityPoliciesSize],
                                              localCertificate, decryptedPrivateKey, config->logging);
    if(retval == UA_STATUSCODE_GOOD) {
        ++config->securityPoliciesSize;
    } else {
        UA_LOG_WARNING(config->logging, UA_LOGCATEGORY_USERLAND,
                       "Could not add SecurityPolicy#Basic256Sha256 with error code %s",
                       UA_StatusCode_name(retval));
    }

    retval = UA_SecurityPolicy_Aes128Sha256RsaOaep(&config->securityPolicies[config->securityPoliciesSize],
                                                   localCertificate, decryptedPrivateKey, config->logging);
    if(retval == UA_STATUSCODE_GOOD) {
        ++config->securityPoliciesSize;
    } else {
        UA_LOG_WARNING(config->logging, UA_LOGCATEGORY_USERLAND,
                       "Could not add SecurityPolicy#Aes128Sha256RsaOaep with error code %s",
                       UA_StatusCode_name(retval));
    }

    UA_ByteString_memZero(&decryptedPrivateKey);
    UA_ByteString_clear(&decryptedPrivateKey);

    if(config->securityPoliciesSize == 0) {
        UA_free(config->securityPolicies);
        config->securityPolicies = NULL;
    }

    return UA_STATUSCODE_GOOD;
}
#endif

#if defined(UA_ENABLE_ENCRYPTION_OPENSSL) || defined(UA_ENABLE_ENCRYPTION_MBEDTLS)
UA_StatusCode
UA_ClientConfig_setAuthenticationCert(UA_ClientConfig *config,
                                      UA_ByteString certificateAuth,
                                      UA_ByteString privateKeyAuth) {
#ifdef UA_ENABLE_ENCRYPTION_LIBRESSL
    UA_LOG_WARNING(config->logging, UA_LOGCATEGORY_USERLAND,
                   "Certificate authentication with LibreSSL as crypto backend is not supported.");
    return UA_STATUSCODE_BADNOTIMPLEMENTED;
#endif
    /* Create UserIdentityToken */
    UA_X509IdentityToken* identityToken = UA_X509IdentityToken_new();
    if(!identityToken)
        return UA_STATUSCODE_BADOUTOFMEMORY;
    /* Don't set identityToken->policyId. This is taken from the appropriate
     * endpoint at runtime. */
    UA_StatusCode retval = UA_ByteString_copy(&certificateAuth, &identityToken->certificateData);
    if(retval != UA_STATUSCODE_GOOD)
        return retval;
    UA_ExtensionObject_clear(&config->userIdentityToken);
    config->userIdentityToken.encoding = UA_EXTENSIONOBJECT_DECODED;
    config->userIdentityToken.content.decoded.type = &UA_TYPES[UA_TYPES_X509IDENTITYTOKEN];
    config->userIdentityToken.content.decoded.data = identityToken;

    /* Populate SecurityPolicies */
    UA_SecurityPolicy *sp = (UA_SecurityPolicy*)
        UA_realloc(config->authSecurityPolicies, sizeof(UA_SecurityPolicy) * 5);
    if(!sp)
        return UA_STATUSCODE_BADOUTOFMEMORY;
    config->authSecurityPolicies = sp;

    retval = UA_SecurityPolicy_Basic128Rsa15(&config->authSecurityPolicies[config->authSecurityPoliciesSize],
                                                           certificateAuth, privateKeyAuth, config->logging);
    if(retval == UA_STATUSCODE_GOOD) {
        ++config->authSecurityPoliciesSize;
    } else {
        UA_LOG_WARNING(config->logging, UA_LOGCATEGORY_USERLAND,
                       "Could not add SecurityPolicy#Basic128Rsa15 with error code %s",
                       UA_StatusCode_name(retval));
    }

    retval = UA_SecurityPolicy_Basic256(&config->authSecurityPolicies[config->authSecurityPoliciesSize],
                                        certificateAuth, privateKeyAuth, config->logging);
    if(retval == UA_STATUSCODE_GOOD) {
        ++config->authSecurityPoliciesSize;
    } else {
        UA_LOG_WARNING(config->logging, UA_LOGCATEGORY_USERLAND,
                       "Could not add SecurityPolicy#Basic256 with error code %s",
                       UA_StatusCode_name(retval));
    }

    retval = UA_SecurityPolicy_Aes256Sha256RsaPss(&config->authSecurityPolicies[config->authSecurityPoliciesSize],
                                                   certificateAuth, privateKeyAuth, config->logging);
    if(retval == UA_STATUSCODE_GOOD) {
        ++config->authSecurityPoliciesSize;
    } else {
        UA_LOG_WARNING(config->logging, UA_LOGCATEGORY_USERLAND,
                       "Could not add SecurityPolicy#Aes256Sha256RsaPss with error code %s",
                       UA_StatusCode_name(retval));
    }

    retval = UA_SecurityPolicy_Basic256Sha256(&config->authSecurityPolicies[config->authSecurityPoliciesSize],
                                              certificateAuth, privateKeyAuth, config->logging);
    if(retval == UA_STATUSCODE_GOOD) {
        ++config->authSecurityPoliciesSize;
    } else {
        UA_LOG_WARNING(config->logging, UA_LOGCATEGORY_USERLAND,
                       "Could not add SecurityPolicy#Basic256Sha256 with error code %s",
                       UA_StatusCode_name(retval));
    }

    retval = UA_SecurityPolicy_Aes128Sha256RsaOaep(&config->authSecurityPolicies[config->authSecurityPoliciesSize],
                                                   certificateAuth, privateKeyAuth, config->logging);
    if(retval == UA_STATUSCODE_GOOD) {
        ++config->authSecurityPoliciesSize;
    } else {
        UA_LOG_WARNING(config->logging, UA_LOGCATEGORY_USERLAND,
                       "Could not add SecurityPolicy#Aes128Sha256RsaOaep with error code %s",
                       UA_StatusCode_name(retval));
    }

    if(config->authSecurityPoliciesSize == 0) {
        UA_free(config->authSecurityPolicies);
        config->authSecurityPolicies = NULL;
    }
    return UA_STATUSCODE_GOOD;
}
#endif<|MERGE_RESOLUTION|>--- conflicted
+++ resolved
@@ -904,7 +904,6 @@
                        UA_StatusCode_name(retval));
     }
 
-<<<<<<< HEAD
     /* Aes256Sha256RsaPss */
     retval = UA_ServerConfig_addSecurityPolicyAes256Sha256RsaPss(config, &localCertificate,
                                                                  &decryptedPrivateKey);
@@ -936,41 +935,24 @@
                        "Could not add SecurityPolicy#None with error code %s",
                        UA_StatusCode_name(retval));
     }
-=======
+
     /* Basic128Rsa15 should no longer be used */
-    /* retval = UA_ServerConfig_addSecurityPolicyBasic128Rsa15(config, &localCertificate, &localPrivateKey); */
+    /* retval = UA_ServerConfig_addSecurityPolicyBasic128Rsa15(config, &localCertificate, */
+    /*                                                         &decryptedPrivateKey); */
     /* if(retval != UA_STATUSCODE_GOOD) { */
-    /*     UA_LOG_WARNING(&config->logger, UA_LOGCATEGORY_USERLAND, */
+    /*     UA_LOG_WARNING(config->logging, UA_LOGCATEGORY_USERLAND, */
     /*                    "Could not add SecurityPolicy#Basic128Rsa15 with error code %s", */
     /*                    UA_StatusCode_name(retval)); */
     /* } */
 
     /* Basic256 should no longer be used */
-    /* retval = UA_ServerConfig_addSecurityPolicyBasic256(config, &localCertificate, &localPrivateKey); */
+    /* retval = UA_ServerConfig_addSecurityPolicyBasic256(config, &localCertificate, */
+    /*                                                    &decryptedPrivateKey); */
     /* if(retval != UA_STATUSCODE_GOOD) { */
-    /*     UA_LOG_WARNING(&config->logger, UA_LOGCATEGORY_USERLAND, */
+    /*     UA_LOG_WARNING(config->logging, UA_LOGCATEGORY_USERLAND, */
     /*                    "Could not add SecurityPolicy#Basic256 with error code %s", */
     /*                    UA_StatusCode_name(retval)); */
     /* } */
->>>>>>> 43afb047
-
-    /* Basic128Rsa15 */
-    retval = UA_ServerConfig_addSecurityPolicyBasic128Rsa15(config, &localCertificate,
-                                                            &decryptedPrivateKey);
-    if(retval != UA_STATUSCODE_GOOD) {
-        UA_LOG_WARNING(config->logging, UA_LOGCATEGORY_USERLAND,
-                       "Could not add SecurityPolicy#Basic128Rsa15 with error code %s",
-                       UA_StatusCode_name(retval));
-    }
-
-    /* Basic256 */
-    retval = UA_ServerConfig_addSecurityPolicyBasic256(config, &localCertificate,
-                                                       &decryptedPrivateKey);
-    if(retval != UA_STATUSCODE_GOOD) {
-        UA_LOG_WARNING(config->logging, UA_LOGCATEGORY_USERLAND,
-                       "Could not add SecurityPolicy#Basic256 with error code %s",
-                       UA_StatusCode_name(retval));
-    }
 
     UA_ByteString_memZero(&decryptedPrivateKey);
     UA_ByteString_clear(&decryptedPrivateKey);
@@ -1225,7 +1207,6 @@
     if(!sp)
         return UA_STATUSCODE_BADOUTOFMEMORY;
     config->securityPolicies = sp;
-<<<<<<< HEAD
 
     /* Load the private key and convert to the DER format. Use an empty password
      * on the first try -- maybe the key does not require a password. */
@@ -1253,51 +1234,29 @@
     if(keySuccess != UA_STATUSCODE_GOOD)
         return keySuccess;
 
-    retval = UA_SecurityPolicy_Basic128Rsa15(&config->securityPolicies[config->securityPoliciesSize],
-                                             localCertificate, decryptedPrivateKey, config->logging);
-    if(retval == UA_STATUSCODE_GOOD) {
-        ++config->securityPoliciesSize;
-    } else {
-        UA_LOG_WARNING(config->logging, UA_LOGCATEGORY_USERLAND,
-                       "Could not add SecurityPolicy#Basic128Rsa15 with error code %s",
-                       UA_StatusCode_name(retval));
-    }
-
-    retval = UA_SecurityPolicy_Basic256(&config->securityPolicies[config->securityPoliciesSize],
-                                        localCertificate, decryptedPrivateKey, config->logging);
-
-    if(retval == UA_STATUSCODE_GOOD) {
-        ++config->securityPoliciesSize;
-    } else {
-        UA_LOG_WARNING(config->logging, UA_LOGCATEGORY_USERLAND,
-                       "Could not add SecurityPolicy#Basic256 with error code %s",
-                       UA_StatusCode_name(retval));
-    }
-=======
-                  
     /* Basic128Rsa15 should no longer be used */
     /* retval = UA_SecurityPolicy_Basic128Rsa15(&config->securityPolicies[config->securityPoliciesSize], */
-    /*                                          localCertificate, privateKey, &config->logger); */
+    /*                                          localCertificate, decryptedPrivateKey, config->logging); */
     /* if(retval == UA_STATUSCODE_GOOD) { */
     /*     ++config->securityPoliciesSize; */
     /* } else { */
-    /*     UA_LOG_WARNING(&config->logger, UA_LOGCATEGORY_USERLAND, */
+    /*     UA_LOG_WARNING(config->logging, UA_LOGCATEGORY_USERLAND, */
     /*                    "Could not add SecurityPolicy#Basic128Rsa15 with error code %s", */
     /*                    UA_StatusCode_name(retval)); */
     /* } */
 
     /* Basic256 should no longer be used */
     /* retval = UA_SecurityPolicy_Basic256(&config->securityPolicies[config->securityPoliciesSize], */
-    /*                                     localCertificate, privateKey, &config->logger); */
+    /*                                     localCertificate, decryptedPrivateKey, config->logging); */
+
     /* if(retval == UA_STATUSCODE_GOOD) { */
     /*     ++config->securityPoliciesSize; */
     /* } else { */
-    /*     UA_LOG_WARNING(&config->logger, UA_LOGCATEGORY_USERLAND, */
+    /*     UA_LOG_WARNING(config->logging, UA_LOGCATEGORY_USERLAND, */
     /*                    "Could not add SecurityPolicy#Basic256 with error code %s", */
     /*                    UA_StatusCode_name(retval)); */
     /* } */
->>>>>>> 43afb047
-
+                  
     retval = UA_SecurityPolicy_Aes256Sha256RsaPss(&config->securityPolicies[config->securityPoliciesSize],
                                                   localCertificate, decryptedPrivateKey, config->logging);
     if(retval == UA_STATUSCODE_GOOD) {
