cmake_minimum_required(VERSION 3.13)
if(UA_BUILD_FUZZING OR UA_BUILD_OSS_FUZZ OR UA_BUILD_FUZZING_CORPUS)
    project(open62541) # We need to have C++ support configured for fuzzing
else()
    project(open62541 C) # Do not look for a C++ compiler
endif()
# set(CMAKE_VERBOSE_MAKEFILE ON)
if(${CMAKE_VERSION} VERSION_LESS 3.12)
    cmake_policy(VERSION ${CMAKE_MAJOR_VERSION}.${CMAKE_MINOR_VERSION})
endif()

string(TOLOWER "${CMAKE_BUILD_TYPE}" BUILD_TYPE_LOWER_CASE)

set(CMAKE_MODULE_PATH "${PROJECT_SOURCE_DIR}/tools/cmake")
if(${CMAKE_VERSION} VERSION_LESS 3.12)
    set(CMAKE_MODULE_PATH "${CMAKE_MODULE_PATH};${PROJECT_SOURCE_DIR}/tools/cmake3.12")
endif()

find_package(Python3 REQUIRED)

find_package(Git)
include(AssignSourceGroup)
include(GNUInstallDirs)
include(open62541Macros)

#############################
# Compiled binaries folders #
#############################

set(CMAKE_RUNTIME_OUTPUT_DIRECTORY ${CMAKE_BINARY_DIR}/bin)
set(CMAKE_LIBRARY_OUTPUT_DIRECTORY ${CMAKE_BINARY_DIR}/bin)
set(CMAKE_ARCHIVE_OUTPUT_DIRECTORY ${CMAKE_BINARY_DIR}/bin)

###########
# Version #
###########

# The current version information. On the master branch, we take the version
# number from the latest release plus the "-undefined" label. Will be
# overwritten with more detailed information if git is available.
set(OPEN62541_VER_MAJOR 1)
set(OPEN62541_VER_MINOR 4)
<<<<<<< HEAD
set(OPEN62541_VER_PATCH 7)
set(OPEN62541_VER_LABEL "-custom") # like "-rc1" or "-g4538abcd" or "-g4538abcd-dirty"
=======
set(OPEN62541_VER_PATCH 8)
set(OPEN62541_VER_LABEL "-undefined") # like "-rc1" or "-g4538abcd" or "-g4538abcd-dirty"
>>>>>>> a79e87fa
set(OPEN62541_VER_COMMIT "unknown-commit")

# Overwrite the version information based on git if available
include(SetGitBasedVersion)
set_open62541_version()

# Examples for the version string are:
# v1.2
# v1.2.3
# v1.2.3-rc1
# v1.2.3-rc1-dirty
# v1.2.3-5-g4538abcd
# v1.2.3-5-g4538abcd-dirty
set(OPEN62541_VERSION "v${OPEN62541_VER_MAJOR}.${OPEN62541_VER_MINOR}.${OPEN62541_VER_PATCH}${OPEN62541_VER_LABEL}")
MESSAGE(STATUS "open62541 Version: ${OPEN62541_VERSION}")

################
# Architecture #
################

set(UA_ARCHITECTURES "none" "posix" "win32")
set(UA_ARCHITECTURE "" CACHE STRING "Architecture to build open62541 for")
SET_PROPERTY(CACHE UA_ARCHITECTURE PROPERTY STRINGS "" ${UA_ARCHITECTURES})

if("${UA_ARCHITECTURE}" STREQUAL "")
    if(UNIX)
        set(UA_ARCHITECTURE "posix" CACHE STRING "" FORCE)
    elseif(WIN32)
        set(UA_ARCHITECTURE "win32" CACHE STRING ""  FORCE)
    endif(UNIX)
endif()

if (NOT UA_ENABLE_AMALGAMATION OR (UA_ENABLE_AMALGAMATION AND NOT UA_AMALGAMATION_MULTIARCH))
    message(STATUS "The selected architecture is: ${UA_ARCHITECTURE}")

    if("${UA_ARCHITECTURE}" STREQUAL "posix")
        set(UA_ARCHITECTURE_POSIX 1)
    elseif("${UA_ARCHITECTURE}" STREQUAL "win32")
        set(UA_ARCHITECTURE_WIN32 1)
    endif()
endif()

#################
# Build Options #
#################

# Set default build type.
if(NOT CMAKE_BUILD_TYPE)
    message(STATUS "CMAKE_BUILD_TYPE not given; setting to 'Debug'")
    set(CMAKE_BUILD_TYPE "Debug" CACHE STRING "Choose the type of build" FORCE)
endif()

option(UA_ENABLE_AMALGAMATION "Concatenate the library to a single file open62541.h/.c" OFF)
option(UA_AMALGAMATION_MULTIARCH "Create an architecture-independent amalgamation if UA_ENABLE_AMALGAMATION is ON" OFF)
option(BUILD_SHARED_LIBS "Enable building of shared libraries (dll/so)" OFF)
set(UA_LOGLEVEL 100 CACHE STRING "Minimal level for logs (in addition to the log plugin settings) (100=TRACE, 200=DEBUG, 300=INFO, 400=WARNING, 500=ERROR, 600=FATAL)")
option(UA_ENABLE_DIAGNOSTICS "Enable diagnostics information exposed by the server" ON)
option(UA_ENABLE_METHODCALLS "Enable the Method service set" ON)
option(UA_ENABLE_SUBSCRIPTIONS "Enable subscriptions support" ON)
option(UA_ENABLE_SUBSCRIPTIONS_EVENTS "Enable event monitoring" ON)
option(UA_ENABLE_DA "Enable OPC UA DataAccess (Part 8) definitions" ON)
option(UA_ENABLE_HISTORIZING "Enable basic support for historical access (client and server)" ON)
option(UA_ENABLE_DISCOVERY "Enable Discovery Service (LDS)" ON)
option(UA_ENABLE_JSON_ENCODING "Enable JSON encoding" ON)
option(UA_ENABLE_XML_ENCODING "Enable XML encoding (EXPERIMENTAL)" OFF)
option(UA_ENABLE_NODESETLOADER "Enable nodesetLoader public API" OFF)
option(UA_ENABLE_DATATYPES_ALL "Generate all datatypes for namespace zero (uses more binary space)" ON)

option(UA_ENABLE_TYPES_DECODING "Automatically decode known Extension Objects" ON)
mark_as_advanced(UA_ENABLE_TYPES_DECODING)

if(UA_INFORMATION_MODEL_AUTOLOAD AND NOT UA_ENABLE_NODESETLOADER AND NOT UA_BUILD_FUZZING)
    set(UA_ENABLE_NODESET_INJECTOR ON)
endif()

set(MULTITHREADING_DEFAULT 0)
if(WIN32 OR UNIX)
  # Enable multithreading by default on Windows and POSIX-like (Unix) systems
  set(MULTITHREADING_DEFAULT 100)
endif()
set(UA_MULTITHREADING ${MULTITHREADING_DEFAULT} CACHE STRING
    "Multithreading support (<100: No multithreading support, >=100: Thread-safety enabled (internal mutexes)")

option(UA_ENABLE_ALLOW_REUSEADDR "Enable reuseaddr (only for tests)" OFF)
mark_as_advanced(UA_ENABLE_ALLOW_REUSEADDR)

option(UA_ENABLE_SUBSCRIPTIONS_ALARMS_CONDITIONS "Enable the use of A&C. (EXPERIMENTAL)" OFF)
mark_as_advanced(UA_ENABLE_SUBSCRIPTIONS_ALARMS_CONDITIONS)

option(UA_ENABLE_NODEMANAGEMENT "Enable dynamic addition and removal of nodes at runtime" ON)
mark_as_advanced(UA_ENABLE_NODEMANAGEMENT)

option(UA_ENABLE_PARSING "Utility functions that require parsing (e.g. NodeId expressions)" ON)
mark_as_advanced(UA_ENABLE_PARSING)

option(UA_ENABLE_INLINABLE_EXPORT "Export 'static inline' methods as regular API" OFF)
mark_as_advanced(UA_ENABLE_INLINABLE_EXPORT)

option(UA_ENABLE_DISCOVERY_MULTICAST "Enable Discovery Service with multicast support (LDS-ME)" OFF)
mark_as_advanced(UA_ENABLE_DISCOVERY_MULTICAST)

# security provider
set(UA_ENCRYPTION_PLUGINS "MBEDTLS" "OPENSSL" "LIBRESSL")
set(UA_ENABLE_ENCRYPTION "OFF" CACHE STRING "Encryption support (LibreSSL EXPERIMENTAL)")
SET_PROPERTY(CACHE UA_ENABLE_ENCRYPTION PROPERTY STRINGS "OFF" ${UA_ENCRYPTION_PLUGINS})
option(UA_ENABLE_ENCRYPTION_OPENSSL "Deprecated: Enable encryption support (uses openssl)" OFF)
mark_as_advanced(UA_ENABLE_ENCRYPTION_OPENSSL)
option(UA_ENABLE_ENCRYPTION_MBEDTLS "Deprecated: Enable encryption support (uses mbedTLS)" OFF)
mark_as_advanced(UA_ENABLE_ENCRYPTION_MBEDTLS)

option(UA_ENABLE_CERT_REJECTED_DIR  "Enable specifying directory for rejected certificates (with mbedTLS)" OFF)
mark_as_advanced(UA_ENABLE_CERT_REJECTED_DIR)

list (FIND UA_ENCRYPTION_PLUGINS ${UA_ENABLE_ENCRYPTION} _tmp)
if(UA_ENABLE_ENCRYPTION STREQUAL "OFF" OR ${_tmp} GREATER -1)
    set(UA_ENABLE_ENCRYPTION_OPENSSL OFF)
    set(UA_ENABLE_ENCRYPTION_MBEDTLS OFF)
    set(UA_ENABLE_ENCRYPTION_LIBRESSL OFF)
    if(UA_ENABLE_ENCRYPTION STREQUAL "MBEDTLS")
        set(UA_ENABLE_ENCRYPTION_MBEDTLS ON)
    elseif(UA_ENABLE_ENCRYPTION STREQUAL "OPENSSL")
        set(UA_ENABLE_ENCRYPTION_OPENSSL ON)
    elseif(UA_ENABLE_ENCRYPTION STREQUAL "LIBRESSL")
        set(UA_ENABLE_ENCRYPTION_LIBRESSL ON)
    endif()
# Only for backward compatability
elseif(UA_ENABLE_ENCRYPTION)
    message(DEPRECATION "Set UA_ENABLE_ENCRYPTION to the desired encryption library." )
    if(NOT UA_ENABLE_ENCRYPTION_OPENSSL)
    set(UA_ENABLE_ENCRYPTION_MBEDTLS ON)
    endif()
else()
    message(DEPRECATION "Set UA_ENABLE_ENCRYPTION to the desired encryption library." )
    if(UA_ENABLE_ENCRYPTION_MBEDTLS)
        set(UA_ENABLE_ENCRYPTION "MBEDTLS")
        set(UA_ENABLE_ENCRYPTION_OPENSSL OFF)
    endif()
    if(UA_ENABLE_ENCRYPTION_OPENSSL)
        set(UA_ENABLE_ENCRYPTION "OPENSSL")
        set(UA_ENABLE_ENCRYPTION_MBEDTLS OFF)
    endif()
endif()

# TPM Security
set(UA_ENABLE_ENCRYPTION_TPM2 "OFF" CACHE STRING "TPM encryption support")
SET_PROPERTY(CACHE UA_ENABLE_ENCRYPTION_TPM2 PROPERTY STRINGS "ON" "OFF")

if(UA_ENABLE_ENCRYPTION_TPM2 STREQUAL "OFF")
    set(UA_ENABLE_TPM2_SECURITY OFF)
    set(UA_ENABLE_TPM2_KEYSTORE OFF)
else()
    set(UA_ENABLE_TPM2_SECURITY ON)
    set(UA_ENABLE_TPM2_KEYSTORE ON)
endif()

if(UA_ENABLE_TPM2_SECURITY)
    find_library(TPM2_LIB tpm2_pkcs11)
    message(${TPM2_LIB})
endif()

if(UA_ENABLE_TPM2_SECURITY)
    if(NOT UA_ENABLE_PUBSUB_ENCRYPTION)
        message(FATAL_ERROR "TPM2 encryption cannot be used with disabled UA_ENABLE_PUBSUB_ENCRYPTION")
    endif()
endif()

if(UA_ENABLE_TPM2_KEYSTORE)
    if(UA_ENABLE_PUBSUB)
        if(NOT UA_ENABLE_PUBSUB_ENCRYPTION)
            message(FATAL_ERROR "TPM2 Keystore for PubSub cannot be used with disabled UA_ENABLE_PUBSUB_ENCRYPTION")
        endif()
    else()
        if(NOT UA_ENABLE_ENCRYPTION)
            message(FATAL_ERROR "TPM2 Keystore cannot be used with disabled UA_ENABLE_ENCRYPTION")
        endif()
    endif()
endif()

# Namespace Zero
set(UA_NAMESPACE_ZERO "REDUCED" CACHE STRING "Completeness of the generated namespace zero (minimal/reduced/full)")
SET_PROPERTY(CACHE UA_NAMESPACE_ZERO PROPERTY STRINGS "MINIMAL" "REDUCED" "FULL")
if(UA_NAMESPACE_ZERO STREQUAL "MINIMAL")
    set(UA_GENERATED_NAMESPACE_ZERO OFF)
else()
    set(UA_GENERATED_NAMESPACE_ZERO ON)
endif()

if(UA_NAMESPACE_ZERO STREQUAL "FULL")
    set(UA_GENERATED_NAMESPACE_ZERO_FULL ON)
else()
    set(UA_GENERATED_NAMESPACE_ZERO_FULL OFF)
endif()

if(MSVC AND UA_NAMESPACE_ZERO STREQUAL "FULL")
    # For the full NS0 we need a stack size of 8MB (as it is default on linux)
    # See https://github.com/open62541/open62541/issues/1326
    set(CMAKE_EXE_LINKER_FLAGS "${CMAKE_EXE_LINKER_FLAGS} /STACK:8000000")
endif()

if(UA_BUILD_FUZZING OR UA_BUILD_OSS_FUZZ OR UA_BUILD_FUZZING_CORPUS)
    # Force enable options not passed in the build script, to also fuzzy-test this code
    set(UA_ENABLE_DISCOVERY ON CACHE STRING "" FORCE)
    set(UA_ENABLE_DISCOVERY_MULTICAST ON CACHE STRING "" FORCE)
    set(UA_ENABLE_ENCRYPTION ON CACHE STRING "OFF" FORCE)
    set(UA_ENABLE_ENCRYPTION_MBEDTLS ON CACHE STRING "" FORCE)
    set(UA_ENABLE_HISTORIZING ON CACHE STRING "" FORCE)
    set(UA_ENABLE_JSON_ENCODING ON CACHE STRING "" FORCE)
    set(UA_ENABLE_SUBSCRIPTIONS ON CACHE STRING "" FORCE)
    set(UA_ENABLE_SUBSCRIPTIONS_EVENTS ON CACHE STRING "" FORCE)
endif()

# It should not be possible to enable events without enabling subscriptions and full ns0
#if((UA_ENABLE_SUBSCRIPTIONS_EVENTS) AND (NOT (UA_ENABLE_SUBSCRIPTIONS AND UA_NAMESPACE_ZERO STREQUAL "FULL")))
#    message(FATAL_ERROR "Unable to enable events without UA_ENABLE_SUBSCRIPTIONS and full namespace 0")
#endif()

# It should not be possible to enable Alarms and Condition without enabling Events and full ns0
if((UA_ENABLE_SUBSCRIPTIONS_ALARMS_CONDITIONS) AND (NOT (UA_ENABLE_SUBSCRIPTIONS_EVENTS AND UA_NAMESPACE_ZERO STREQUAL "FULL")))
    message(FATAL_ERROR "Unable to enable A&C without UA_ENABLE_SUBSCRIPTIONS_EVENTS and full namespace 0")
endif()

if(UA_ENABLE_COVERAGE)
  # We are using the scripts provided at for coverage testing: https://github.com/RWTH-HPC/CMake-codecov
  set(ENABLE_COVERAGE ON)
  find_package(codecov REQUIRED)
  set(CMAKE_EXE_LINKER_FLAGS "${CMAKE_EXE_LINKER_FLAGS} -fprofile-arcs -ftest-coverage -lgcov")
  set(CMAKE_SHARED_LINKER_FLAGS "${CMAKE_SHARED_LINKER_FLAGS} -fprofile-arcs -ftest-coverage")
endif()

if(UA_ENABLE_CLANG_COV)
    if(NOT CMAKE_C_COMPILER_ID STREQUAL "Clang")
        message(FATAL_ERROR "Compiler must be clang when compiling for llvm-cov")
    endif()
    if(UA_ENABLE_COVERAGE)
        message(FATAL_ERROR "Only either clang cov or normal coverage is allowed.")
    endif()
    set(CMAKE_C_FLAGS "${CMAKE_C_FLAGS} -fprofile-instr-generate -fcoverage-mapping")
    set(CMAKE_CXX_FLAGS "${CMAKE_CXX_FLAGS} -fprofile-instr-generate -fcoverage-mapping")
endif()

if(UA_ENABLE_DISCOVERY_MULTICAST AND NOT UA_ENABLE_DISCOVERY)
    MESSAGE(WARNING "UA_ENABLE_DISCOVERY_MULTICAST is enabled, but not UA_ENABLE_DISCOVERY. UA_ENABLE_DISCOVERY_MULTICAST will be set to OFF")
    SET(UA_ENABLE_DISCOVERY_MULTICAST OFF CACHE BOOL "Enable Discovery Service with multicast support (LDS-ME)" FORCE)
endif()

# Advanced options
option(UA_ENABLE_COVERAGE "Enable gcov coverage" OFF)
mark_as_advanced(UA_ENABLE_COVERAGE)

option(UA_ENABLE_CLANG_COV "Enable clang coverage" OFF)
mark_as_advanced(UA_ENABLE_CLANG_COV)

option(UA_ENABLE_QUERY "Enable query support in the client (most servers don't support it)" OFF)
mark_as_advanced(UA_ENABLE_QUERY)

option(UA_ENABLE_IMMUTABLE_NODES "Nodes in the information model are not edited but copied and replaced" OFF)
mark_as_advanced(UA_ENABLE_IMMUTABLE_NODES)

option(UA_FORCE_32BIT "Force compilation as 32-bit executable" OFF)
mark_as_advanced(UA_FORCE_32BIT)

option(UA_FORCE_WERROR "Force compilation with -Werror (or /WX on MSVC)" OFF)

option(UA_ENABLE_DEBUG_SANITIZER "Use sanitizer in debug mode" ON)
mark_as_advanced(UA_ENABLE_DEBUG_SANITIZER)

# General PubSub setup
option(UA_ENABLE_PUBSUB "Enable the PubSub protocol" ON)

option(UA_ENABLE_PUBSUB_ENCRYPTION "Enable encryption of the PubSub payload" OFF)
mark_as_advanced(UA_ENABLE_PUBSUB_ENCRYPTION)

option(UA_ENABLE_PUBSUB_SKS "Enable Security Key Service support for publisher and subscriber" OFF)
mark_as_advanced(UA_ENABLE_PUBSUB_SKS)
if(UA_ENABLE_PUBSUB_SKS)
    message(WARNING "The PubSub SKS feature is under development and not yet ready.")
    if(NOT UA_ENABLE_PUBSUB_ENCRYPTION)
        message(FATAL_ERROR "PubSub SKS cannot be used with disabled UA_ENABLE_PUBSUB_ENCRYPTION")
    endif()
endif()

option(UA_ENABLE_PUBSUB_INFORMATIONMODEL "Enable PubSub information model twin" ON)
if(UA_ENABLE_PUBSUB_INFORMATIONMODEL)
    if(NOT UA_ENABLE_PUBSUB)
        message(FATAL_ERROR "PubSub information model representation cannot be used with disabled PubSub function.")
    endif()
    if(UA_NAMESPACE_ZERO STREQUAL "MINIMAL")
        message(FATAL_ERROR "PubSub information model representation cannot be used with MINIMAL namespace zero.")
    endif()
endif()

option(UA_ENABLE_PUBSUB_FILE_CONFIG "Enable loading PubSub Config from file extension" OFF)
mark_as_advanced(UA_ENABLE_PUBSUB_FILE_CONFIG)
if(UA_ENABLE_PUBSUB_FILE_CONFIG)
    if(NOT UA_ENABLE_PUBSUB)
        message(FATAL_ERROR "For UA_ENABLE_PUBSUB_FILE_CONFIG PubSub needs to be enabled")
    endif()
endif()

option(UA_ENABLE_PUBSUB_MONITORING "Enable monitoring of PubSub components (e.g. MessageReceiveTimeout)" OFF)
mark_as_advanced(UA_ENABLE_PUBSUB_MONITORING)
if(UA_ENABLE_PUBSUB_MONITORING)
    if(NOT UA_ENABLE_PUBSUB)
        message(FATAL_ERROR "PubSub monitoring cannot be used with PubSub function disabled")
    endif()
endif()

option(UA_ENABLE_PUBSUB_BUFMALLOC "Enable allocation with static memory buffer for time critical PubSub parts" OFF)
mark_as_advanced(UA_ENABLE_PUBSUB_BUFMALLOC)
if(UA_ENABLE_PUBSUB_BUFMALLOC)
    if(NOT UA_ENABLE_PUBSUB)
        message(FATAL_ERROR "PubSub buffer allocation cannot be used with PubSub function disabled")
    endif()
    if(NOT UA_ENABLE_MALLOC_SINGLETON)
        message(FATAL_ERROR "PubSub buffer allocation cannot be used without 'UA_ENABLE_MALLOC_SINGLETON' enabled")
    endif()
    if(UA_ENABLE_PUBSUB_MONITORING)
        message(WARNING "PubSub monitoring option 'UA_ENABLE_PUBSUB_MONITORING' can only be used with option 'UA_ENABLE_PUBSUB_BUFMALLOC' if "
            "a custom monitoring interface is provided, which does not allocate/deallocate memory at start/stopMonitoring callback. "
            "It can't be used with the built-in ua_timer implementation, because this leads to memory deallocation problems.")
    endif()
endif()

option(UA_ENABLE_MQTT "Enable MQTT connections for the EventLoop" OFF)
mark_as_advanced(UA_ENABLE_MQTT)
if(UA_ENABLE_MQTT)
    if(NOT EXISTS "${UA_FILE_MQTT}")
        message(STATUS "Submodule update")
        execute_process(COMMAND ${GIT_EXECUTABLE} submodule update --init --recursive
                        RESULT_VARIABLE GIT_SUBMOD_RESULT)
        if(NOT GIT_SUBMOD_RESULT EQUAL "0")
            message(FATAL_ERROR "git submodule update --init --recursive failed with ${GIT_SUBMOD_RESULT}")
        endif()
    endif()
    include_directories("${PROJECT_SOURCE_DIR}/deps/mqtt-c/include")
endif()

option(UA_ENABLE_STATUSCODE_DESCRIPTIONS "Enable conversion of StatusCode to human-readable error message" ON)
mark_as_advanced(UA_ENABLE_STATUSCODE_DESCRIPTIONS)

option(UA_ENABLE_TYPEDESCRIPTION "Add the type and member names to the UA_DataType structure" ON)
mark_as_advanced(UA_ENABLE_TYPEDESCRIPTION)

option(UA_ENABLE_NODESET_COMPILER_DESCRIPTIONS "Set node description attribute for nodeset compiler generated nodes" ON)
mark_as_advanced(UA_ENABLE_NODESET_COMPILER_DESCRIPTIONS)

option(UA_ENABLE_DETERMINISTIC_RNG "Do not seed the random number generator (e.g. for unit tests)." OFF)
mark_as_advanced(UA_ENABLE_DETERMINISTIC_RNG)

option(UA_ENABLE_MALLOC_SINGLETON
       "Use a global variable pointer for malloc (and free, ...) that can be switched at runtime" OFF)
mark_as_advanced(UA_ENABLE_MALLOC_SINGLETON)

option(UA_MSVC_FORCE_STATIC_CRT "Force linking with the static C-runtime library when compiling to static library with MSVC" ON)
mark_as_advanced(UA_MSVC_FORCE_STATIC_CRT)

option(UA_FILE_NS0 "Override the NodeSet xml file used to generate namespace zero")
mark_as_advanced(UA_FILE_NS0)

# Blacklist file passed as --blacklist to the nodeset compiler. All the given nodes will be removed from the generated
# nodeset, including all the references to and from that node. The format is a node id per line.
# Supported formats: "i=123" (for NS0), "ns=2;s=asdf" (matches NS2 in that specific file), or recommended
# "ns=http://opcfoundation.org/UA/DI/;i=123" namespace index independent node id
option(UA_FILE_NS0_BLACKLIST "File containing blacklisted nodes which should not be included in the generated nodeset code.")
mark_as_advanced(UA_FILE_NS0_BLACKLIST)

# Semaphores/file system may not be available on embedded devices. It can be
# disabled with the following option
option(UA_ENABLE_DISCOVERY_SEMAPHORE "Enable Discovery Semaphore support" ON)
mark_as_advanced(UA_ENABLE_DISCOVERY_SEMAPHORE)

option(UA_ENABLE_UNIT_TESTS_MEMCHECK "Use Valgrind (Linux) or DrMemory (Windows) to detect memory leaks when running the unit tests" OFF)
mark_as_advanced(UA_ENABLE_UNIT_TESTS_MEMCHECK)

# Build options for debugging
option(UA_DEBUG "Enable assertions and additional functionality that should not be included in release builds" OFF)
mark_as_advanced(UA_DEBUG)
if(CMAKE_BUILD_TYPE STREQUAL "Debug")
    set(UA_DEBUG ON)
endif()

option(UA_DEBUG_DUMP_PKGS "Dump every package received by the server as hexdump format" OFF)
mark_as_advanced(UA_DEBUG_DUMP_PKGS)

option(UA_ENABLE_HARDENING "Enable Hardening measures (e.g. Stack-Protectors and Fortify)" ON)
mark_as_advanced(UA_ENABLE_HARDENING)

if(CMAKE_VERSION VERSION_GREATER 3.6)
    set(UA_ENABLE_STATIC_ANALYZER "OFF" CACHE STRING "Enable installed static analyzer during build process (off/minimal/reduced/full)")
    mark_as_advanced(UA_ENABLE_STATIC_ANALYZER)
    SET_PROPERTY(CACHE UA_ENABLE_STATIC_ANALYZER PROPERTY STRINGS "OFF" "MINIMAL" "REDUCED" "FULL")
endif()

option(UA_DEBUG_FILE_LINE_INFO "Enable file and line information as additional debugging output for error messages" OFF)
mark_as_advanced(UA_DEBUG_FILE_LINE_INFO)

if(CMAKE_BUILD_TYPE MATCHES DEBUG)
    set(UA_DEBUG_FILE_LINE_INFO ON)
endif()

# Build Targets
option(UA_BUILD_EXAMPLES "Build example servers and clients" OFF)
option(UA_BUILD_TOOLS "Build OPC UA shell tools" OFF)
option(UA_BUILD_UNIT_TESTS "Build the unit tests" OFF)
option(UA_BUILD_FUZZING "Build the fuzzing executables" OFF)
mark_as_advanced(UA_BUILD_FUZZING)
if(UA_BUILD_FUZZING)
    # oss-fuzz already defines this by default
    add_definitions(-DFUZZING_BUILD_MODE_UNSAFE_FOR_PRODUCTION)
endif()

option(UA_BUILD_FUZZING_CORPUS "Build the fuzzing corpus" OFF)
mark_as_advanced(UA_BUILD_FUZZING_CORPUS)
if(UA_BUILD_FUZZING_CORPUS)
    add_definitions(-DUA_DEBUG_DUMP_PKGS_FILE)
    set(UA_ENABLE_TYPEDESCRIPTION ON CACHE STRING "" FORCE)
    #set(UA_DEBUG_DUMP_PKGS ON CACHE STRING "" FORCE)
endif()

option(UA_BUILD_OSS_FUZZ "Special build switch used in oss-fuzz" OFF)
mark_as_advanced(UA_BUILD_OSS_FUZZ)

##########################
# Advanced Build Targets #
##########################

# Building shared libs (dll, so). This option is written into ua_config.h.
set(UA_DYNAMIC_LINKING OFF)
if(BUILD_SHARED_LIBS)
  set(UA_DYNAMIC_LINKING ON)
  if(UA_ENABLE_DISCOVERY_MULTICAST)
      set(MDNSD_DYNAMIC_LINKING ON)
  endif()
endif()

if(UA_ENABLE_SUBSCRIPTIONS_ALARMS_CONDITIONS)
    MESSAGE(WARNING "UA_ENABLE_SUBSCRIPTIONS_ALARMS_CONDITIONS is enabled. The feature is under development and marked as EXPERIMENTAL")
endif()

if(UA_ENABLE_SUBSCRIPTIONS_EVENTS AND (NOT UA_ENABLE_SUBSCRIPTIONS))
    MESSAGE(WARNING "UA_ENABLE_SUBSCRIPTIONS_EVENTS needs Subscriptions enabled")
    set(UA_ENABLE_SUBSCRIPTIONS_EVENTS OFF)
endif()

if(UA_ENABLE_HISTORIZING AND (NOT UA_ENABLE_SUBSCRIPTIONS))
    MESSAGE(FATAL_ERROR "UA_ENABLE_HISTORIZING needs Subscriptions enabled")
endif()

######################
# External Libraries #
######################

set(open62541_LIBRARIES "")
set(open62541_PUBLIC_LIBRARIES "")
if("${UA_ARCHITECTURE}" STREQUAL "posix")
    list(APPEND open62541_LIBRARIES "m")
    if(UA_MULTITHREADING GREATER_EQUAL 100 OR UA_BUILD_UNIT_TESTS)
        list(APPEND open62541_PUBLIC_LIBRARIES "pthread")
    endif()
    if(NOT APPLE AND (NOT ${CMAKE_SYSTEM_NAME} MATCHES "OpenBSD"))
        list(APPEND open62541_LIBRARIES "rt")
    endif()
elseif("${UA_ARCHITECTURE}" STREQUAL "win32")
    list(APPEND open62541_LIBRARIES "ws2_32")
    list(APPEND open62541_LIBRARIES "iphlpapi")
endif()

if(UA_ENABLE_ENCRYPTION_OPENSSL)
    # use the OpenSSL encryption library
    # https://cmake.org/cmake/help/v3.13/module/FindOpenSSL.html
    find_package(OpenSSL REQUIRED)
    list(APPEND open62541_LIBRARIES "${OPENSSL_LIBRARIES}")
    if(WIN32)
        # Add bestcrypt for windows systems
        list(APPEND open62541_LIBRARIES bcrypt)
    endif()
endif()

if(UA_ENABLE_ENCRYPTION_LIBRESSL)
    # See https://github.com/libressl-portable/portable/blob/master/FindLibreSSL.cmake
    find_package(LibreSSL REQUIRED)
    list(APPEND open62541_LIBRARIES ${LIBRESSL_LIBRARIES})
    if(WIN32)
        # Add bestcrypt for random generator and ws2_32 for crypto
        list(APPEND open62541_LIBRARIES ws2_32 bcrypt)
    endif()
endif()

if(UA_ENABLE_ENCRYPTION_MBEDTLS OR UA_ENABLE_PUBSUB_ENCRYPTION)
    # The recommended way is to install mbedtls via the OS package manager. If
    # that is not possible, manually compile mbedTLS and set the cmake variables
    # defined in /tools/cmake/FindMbedTLS.cmake.
    find_package(MbedTLS REQUIRED)
    list(APPEND open62541_LIBRARIES ${MBEDTLS_LIBRARIES})
    if(WIN32)
        # Add bestcrypt for windows systems
        list(APPEND open62541_LIBRARIES bcrypt)
    endif()
endif()

if(UA_ENABLE_TPM2_SECURITY)
    list(APPEND open62541_LIBRARIES ${TPM2_LIB})
endif()

if(MINGW)
    # GCC stack protector support
    list(APPEND open62541_LIBRARIES ws2_32 ssp)
endif()

#####################
# Compiler Settings #
#####################

# Check if a C compiler flag is supported and add it (if supported)
# Taken from https://stackoverflow.com/a/33266748
include(CheckCCompilerFlag)
function(check_add_cc_flag CC_FLAG)
    string(FIND "${CMAKE_C_FLAGS}" "${CC_FLAG}" flag_already_set)
    if(flag_already_set EQUAL -1)
        message(STATUS "Test CC flag ${CC_FLAG}")
        check_c_compiler_flag("${CC_FLAG}" flag_supported)
        if(flag_supported)
            set(CMAKE_C_FLAGS "${CMAKE_C_FLAGS} ${CC_FLAG}" CACHE INTERNAL "C Compiler Flags")
        endif()
        unset(flag_supported CACHE)
    endif()
endfunction()
function(add_cc_flag CC_FLAG)
    string(FIND "${CMAKE_C_FLAGS}" "${CC_FLAG}" flag_already_set)
    if(flag_already_set EQUAL -1)
        set(CMAKE_C_FLAGS "${CMAKE_C_FLAGS} ${CC_FLAG}" CACHE INTERNAL "C Compiler Flags")
    endif()
endfunction()

if(CMAKE_COMPILER_IS_GNUCC OR CMAKE_C_COMPILER_ID STREQUAL "Clang")
    check_add_cc_flag("-std=c99")   # C99 mode
    check_add_cc_flag("-pipe")      # Avoid writing temporary files (for compiler speed)
    check_add_cc_flag("-Wall")      # Warnings
    check_add_cc_flag("-Wextra")    # More warnings
    check_add_cc_flag("-Wpedantic") # Standard compliance
    if(UA_FORCE_WERROR)
        check_add_cc_flag("-Werror") # All warnings are errors
        check_add_cc_flag("-Wunused-command-line-argument") # Warning for command line args instead of error
    endif()

    check_add_cc_flag("-Wno-static-in-inline") # Clang doesn't like the use of static inline methods inside static inline methods
    check_add_cc_flag("-Wno-overlength-strings") # May happen in the nodeset compiler when complex values are directly encoded
    check_add_cc_flag("-Wno-unused-parameter") # some methods may require unused arguments to cast to a method pointer
    check_add_cc_flag("-Wno-maybe-uninitialized") # too many false positives

    # Use a strict subset of the C and C++ languages
    check_add_cc_flag("-Wc++-compat")

    # Check that format strings (printf/scanf) are sane
    check_add_cc_flag("-Wformat")
    check_add_cc_flag("-Wformat-security")
    check_add_cc_flag("-Wformat-nonliteral")

    # Check prototype definitions
    check_add_cc_flag("-Wmissing-prototypes")
    check_add_cc_flag("-Wstrict-prototypes")
    check_add_cc_flag("-Wredundant-decls")

    check_add_cc_flag("-Wuninitialized")
    check_add_cc_flag("-Winit-self")
    check_add_cc_flag("-Wcast-qual")
    check_add_cc_flag("-Wstrict-overflow")
    check_add_cc_flag("-Wnested-externs")
    check_add_cc_flag("-Wmultichar")
    check_add_cc_flag("-Wundef")
    check_add_cc_flag("-fno-strict-aliasing") # fewer compiler assumptions about pointer types
    check_add_cc_flag("-fexceptions") # recommended for multi-threaded C code, also in combination with C++ code

    # Generate position-independent code for shared libraries (adds a performance penalty)
    if(BUILD_SHARED_LIBS)
        add_cc_flag("-fPIC")
    endif()

    if(UA_MULTITHREADING GREATER_EQUAL 100 AND NOT WIN32)
        check_add_cc_flag("-pthread")
    endif()

    # Force 32bit build
    if(UA_FORCE_32BIT)
        if(MSVC)
            message(FATAL_ERROR "Select the 32bit (cross-) compiler instead of forcing compiler options")
        endif()
        set(CMAKE_C_FLAGS "${CMAKE_C_FLAGS} -m32") # GCC and Clang, possibly more
    endif()

    if(NOT MINGW AND NOT UA_BUILD_OSS_FUZZ)
        if(UA_ENABLE_HARDENING)
            check_add_cc_flag("-fstack-protector-strong") # more performant stack protector, available since gcc 4.9
            check_add_cc_flag("-fstack-clash-protection") # increased reliability of stack overflow detection, available since gcc 8
            # future use (control flow integrity protection)
            if(NOT ${CMAKE_SYSTEM_NAME} MATCHES "OpenBSD")
                check_add_cc_flag("-mcet")
                check_add_cc_flag("-fcf-protection")
            endif()
        endif()

        # IPO requires too much memory for unit tests
        # GCC docu recommends to compile all files with the same options, therefore ignore it completely
        if(NOT UA_BUILD_UNIT_TESTS AND NOT DEFINED CMAKE_INTERPROCEDURAL_OPTIMIZATION)
            # needed to check if IPO is supported (check needs cmake > 3.9)
            if("${CMAKE_VERSION}" VERSION_GREATER 3.9)
                cmake_policy(SET CMP0069 NEW) # needed as long as required cmake < 3.9
                include(CheckIPOSupported)
                check_ipo_supported(RESULT CC_HAS_IPO) # Inter Procedural Optimization / Link Time Optimization (should be same as -flto)
                if(CC_HAS_IPO)
                    set(CMAKE_INTERPROCEDURAL_OPTIMIZATION ON)
                endif()
            endif()
        endif()
    endif()

    if(UA_ENABLE_AMALGAMATION)
        add_definitions(-Wno-unused-function)
    endif()

    # Linker
    set(CMAKE_SHARED_LIBRARY_LINK_C_FLAGS "") # cmake sets -rdynamic by default

    # Debug
    if(UA_ENABLE_DEBUG_SANITIZER AND BUILD_TYPE_LOWER_CASE STREQUAL "debug" AND UNIX AND NOT UA_BUILD_OSS_FUZZ AND
       CMAKE_C_COMPILER_ID STREQUAL "Clang" AND NOT UA_ENABLE_UNIT_TESTS_MEMCHECK)
        # Add default sanitizer settings when using clang and Debug build.
        # This allows e.g. CLion to find memory locations for SegFaults
        message(STATUS "Sanitizer enabled")
        set(SANITIZER_FLAGS "-g -fno-omit-frame-pointer -gline-tables-only -fsanitize=address -fsanitize-address-use-after-scope -fsanitize=leak -fsanitize=undefined")
        if(CMAKE_CXX_COMPILER_VERSION AND CMAKE_CXX_COMPILER_VERSION VERSION_LESS 10.0)
            set(SANITIZER_FLAGS "${SANITIZER_FLAGS} -fsanitize-coverage=trace-pc-guard")
        endif()
        set(CMAKE_C_FLAGS "${CMAKE_C_FLAGS} ${SANITIZER_FLAGS}")
        set(CMAKE_CXX_FLAGS "${CMAKE_CXX_FLAGS} ${SANITIZER_FLAGS}")
    endif()

    if(NOT MINGW AND UA_ENABLE_HARDENING AND ((CMAKE_BUILD_TYPE STREQUAL "Release") OR (CMAKE_BUILD_TYPE STREQUAL "RelWithDebInfo")))
        check_add_cc_flag("-D_FORTIFY_SOURCE=2") # run-time buffer overflow detection (needs at least -O1)
    endif()

    # Strip release builds
    if(CMAKE_BUILD_TYPE STREQUAL "MinSizeRel" OR CMAKE_BUILD_TYPE STREQUAL "Release")
        check_add_cc_flag("-ffunction-sections")
        check_add_cc_flag("-fdata-sections")
        check_add_cc_flag("-fno-unwind-tables")
        check_add_cc_flag("-fno-asynchronous-unwind-tables")
        check_add_cc_flag("-fno-math-errno")
#        check_add_cc_flag("-fno-ident")

        # remove stack-protector with MinSizeRel
        if(CMAKE_BUILD_TYPE STREQUAL "MinSizeRel")
            check_add_cc_flag("-fno-stack-protector")
        endif()
        if(NOT OS9)
            set(CMAKE_C_LINK_FLAGS "${CMAKE_C_LINK_FLAGS} -s")
            set(CMAKE_SHARED_LINKER_FLAGS "${CMAKE_SHARED_LINKER_FLAGS} -s")
        endif()
        if(APPLE)
            set(CMAKE_C_LINK_FLAGS "${CMAKE_C_LINK_FLAGS} -Wl,-dead_strip")
            set(CMAKE_SHARED_LINKER_FLAGS "${CMAKE_SHARED_LINKER_FLAGS} -Wl,-dead_strip")
        else()
            set(CMAKE_C_LINK_FLAGS "${CMAKE_C_LINK_FLAGS} -Wl,--gc-sections")
            set(CMAKE_SHARED_LINKER_FLAGS "${CMAKE_SHARED_LINKER_FLAGS} -Wl,--gc-sections")
        endif()
        if(NOT WIN32 AND NOT CYGWIN AND NOT APPLE)
            # these settings reduce the binary size by ~2kb
            set(CMAKE_C_LINK_FLAGS "${CMAKE_C_LINK_FLAGS} -Wl,-z,norelro -Wl,--hash-style=gnu -Wl,--build-id=none")
        endif()
    endif()
endif()

if(APPLE)
    set(CMAKE_MACOSX_RPATH 1)
    set(CMAKE_C_FLAGS "${CMAKE_C_FLAGS} -D_DARWIN_C_SOURCE=1")
endif()

if(MSVC)
  set(CMAKE_C_FLAGS "${CMAKE_C_FLAGS} /W3 /w44996")
  if(UA_FORCE_WERROR)
      set(CMAKE_C_FLAGS "${CMAKE_C_FLAGS} /WX") # Compiler warnings, error on warning
  endif()

  if(UA_MSVC_FORCE_STATIC_CRT AND NOT BUILD_SHARED_LIBS)
    set(CompilerFlags CMAKE_CXX_FLAGS CMAKE_CXX_FLAGS_DEBUG CMAKE_CXX_FLAGS_RELEASE CMAKE_C_FLAGS
        CMAKE_C_FLAGS_DEBUG CMAKE_C_FLAGS_RELEASE)
    foreach(CompilerFlag ${CompilerFlags})
      string(REPLACE "/MD" "/MT" ${CompilerFlag} "${${CompilerFlag}}")
    endforeach()
  endif()
endif()

if(UA_BUILD_FUZZING OR UA_BUILD_OSS_FUZZ)
    set(UA_ENABLE_MALLOC_SINGLETON ON)
endif()

#########################
# Generate Main Library #
#########################

# Directory for generated sources
file(MAKE_DIRECTORY "${PROJECT_BINARY_DIR}/src_generated")

# Generate the config.h
configure_file(include/open62541/config.h.in ${PROJECT_BINARY_DIR}/src_generated/open62541/config.h)

if(UA_ENABLE_DISCOVERY_MULTICAST)
  include(GenerateExportHeader)
    set(MDNSD_LOGLEVEL 300 CACHE STRING "Level at which logs shall be reported" FORCE)
    
    # create a "fake" empty library to generate the export header macros
    if (APPLE)
    	add_library(libmdnsd INTERFACE ${PROJECT_SOURCE_DIR}/deps/mdnsd/libmdnsd/mdnsd.h)
    else()
    	add_library(libmdnsd ${PROJECT_SOURCE_DIR}/deps/mdnsd/libmdnsd/mdnsd.h)
    endif()
    
    set_property(TARGET libmdnsd PROPERTY LINKER_LANGUAGE C)
    set_property(TARGET libmdnsd PROPERTY DEFINE_SYMBOL "MDNSD_DYNAMIC_LINKING_EXPORT")
    configure_file("deps/mdnsd/libmdnsd/mdnsd_config_extra.in"
                   "${PROJECT_BINARY_DIR}/src_generated/mdnsd_config_extra")
    file(READ "${PROJECT_BINARY_DIR}/src_generated/mdnsd_config_extra" MDNSD_CONFIG_EXTRA)
    generate_export_header(libmdnsd EXPORT_FILE_NAME "${PROJECT_BINARY_DIR}/src_generated/mdnsd_config.h"
                           BASE_NAME MDNSD DEFINE_NO_DEPRECATED CUSTOM_CONTENT_FROM_VARIABLE MDNSD_CONFIG_EXTRA)
endif()

# Exported headers
set(exported_headers ${PROJECT_BINARY_DIR}/src_generated/open62541/config.h
                     ${PROJECT_BINARY_DIR}/src_generated/open62541/statuscodes.h
                     ${PROJECT_BINARY_DIR}/src_generated/open62541/nodeids.h
                     ${PROJECT_SOURCE_DIR}/include/open62541/common.h
                     ${PROJECT_SOURCE_DIR}/include/open62541/types.h
                     ${PROJECT_BINARY_DIR}/src_generated/open62541/types_generated.h
                     ${PROJECT_BINARY_DIR}/src_generated/open62541/types_generated_handling.h
                     ${PROJECT_SOURCE_DIR}/include/open62541/util.h
                     ${PROJECT_SOURCE_DIR}/include/open62541/plugin/log.h
                     ${PROJECT_SOURCE_DIR}/include/open62541/plugin/accesscontrol.h
                     ${PROJECT_SOURCE_DIR}/include/open62541/plugin/pki.h
                     ${PROJECT_SOURCE_DIR}/include/open62541/plugin/securitypolicy.h
                     ${PROJECT_SOURCE_DIR}/include/open62541/plugin/eventloop.h
                     ${PROJECT_SOURCE_DIR}/include/open62541/plugin/nodestore.h
                     ${PROJECT_SOURCE_DIR}/include/open62541/plugin/historydatabase.h
                     ${PROJECT_SOURCE_DIR}/include/open62541/server_pubsub.h
                     ${PROJECT_SOURCE_DIR}/include/open62541/client.h
                     ${PROJECT_SOURCE_DIR}/include/open62541/server.h
                     ${PROJECT_SOURCE_DIR}/include/open62541/client_highlevel.h
                     ${PROJECT_SOURCE_DIR}/include/open62541/client_subscriptions.h
                     ${PROJECT_SOURCE_DIR}/include/open62541/client_highlevel_async.h)

# Main Library

set(lib_headers ${PROJECT_SOURCE_DIR}/deps/open62541_queue.h
                ${PROJECT_SOURCE_DIR}/deps/pcg_basic.h
                ${PROJECT_SOURCE_DIR}/deps/libc_time.h
                ${PROJECT_SOURCE_DIR}/deps/base64.h
                ${PROJECT_SOURCE_DIR}/deps/dtoa.h
                ${PROJECT_SOURCE_DIR}/deps/mp_printf.h
                ${PROJECT_SOURCE_DIR}/deps/itoa.h
                ${PROJECT_SOURCE_DIR}/deps/ziptree.h
                ${PROJECT_SOURCE_DIR}/src/ua_types_encoding_binary.h
                ${PROJECT_SOURCE_DIR}/src/ua_util_internal.h
                ${PROJECT_BINARY_DIR}/src_generated/open62541/transport_generated.h
                ${PROJECT_BINARY_DIR}/src_generated/open62541/transport_generated_handling.h
                ${PROJECT_SOURCE_DIR}/src/ua_securechannel.h
                ${PROJECT_SOURCE_DIR}/src/server/ua_session.h
                ${PROJECT_SOURCE_DIR}/src/server/ua_subscription.h
                ${PROJECT_SOURCE_DIR}/src/pubsub/ua_pubsub_networkmessage.h
                ${PROJECT_SOURCE_DIR}/src/pubsub/ua_pubsub.h
                ${PROJECT_SOURCE_DIR}/src/pubsub/ua_pubsub_ns0.h
                ${PROJECT_SOURCE_DIR}/src/pubsub/ua_pubsub_keystorage.h
                ${PROJECT_SOURCE_DIR}/src/server/ua_server_async.h
                ${PROJECT_SOURCE_DIR}/src/server/ua_server_internal.h
                ${PROJECT_SOURCE_DIR}/src/server/ua_services.h
                ${PROJECT_SOURCE_DIR}/src/client/ua_client_internal.h)

set(lib_sources ${PROJECT_SOURCE_DIR}/src/ua_types.c
                ${PROJECT_SOURCE_DIR}/src/ua_types_encoding_binary.c
                ${PROJECT_BINARY_DIR}/src_generated/open62541/types_generated.c
                ${PROJECT_BINARY_DIR}/src_generated/open62541/transport_generated.c
                ${PROJECT_BINARY_DIR}/src_generated/open62541/statuscodes.c
                ${PROJECT_SOURCE_DIR}/src/ua_util.c
                ${PROJECT_SOURCE_DIR}/src/ua_securechannel.c
                ${PROJECT_SOURCE_DIR}/src/ua_securechannel_crypto.c
                # server
                ${PROJECT_SOURCE_DIR}/src/server/ua_session.c
                ${PROJECT_SOURCE_DIR}/src/server/ua_nodes.c
                ${PROJECT_SOURCE_DIR}/src/server/ua_server.c
                ${PROJECT_SOURCE_DIR}/src/server/ua_server_ns0.c
                ${PROJECT_SOURCE_DIR}/src/server/ua_server_ns0_diagnostics.c
                ${PROJECT_SOURCE_DIR}/src/server/ua_server_config.c
                ${PROJECT_SOURCE_DIR}/src/server/ua_server_binary.c
                ${PROJECT_SOURCE_DIR}/src/server/ua_server_utils.c
                ${PROJECT_SOURCE_DIR}/src/server/ua_server_async.c
                ${PROJECT_SOURCE_DIR}/src/server/ua_services_view.c
                ${PROJECT_SOURCE_DIR}/src/server/ua_services_method.c
                ${PROJECT_SOURCE_DIR}/src/server/ua_services_session.c
                ${PROJECT_SOURCE_DIR}/src/server/ua_services_attribute.c
                ${PROJECT_SOURCE_DIR}/src/server/ua_services_discovery.c
                ${PROJECT_SOURCE_DIR}/src/server/ua_services_subscription.c
                ${PROJECT_SOURCE_DIR}/src/server/ua_services_monitoreditem.c
                ${PROJECT_SOURCE_DIR}/src/server/ua_services_securechannel.c
                ${PROJECT_SOURCE_DIR}/src/server/ua_services_nodemanagement.c
                # pubsub
                ${PROJECT_SOURCE_DIR}/src/pubsub/ua_pubsub_networkmessage.c
                ${PROJECT_SOURCE_DIR}/src/pubsub/ua_pubsub_eventloop.c
                ${PROJECT_SOURCE_DIR}/src/pubsub/ua_pubsub_connection.c
                ${PROJECT_SOURCE_DIR}/src/pubsub/ua_pubsub_dataset.c
                ${PROJECT_SOURCE_DIR}/src/pubsub/ua_pubsub_writer.c
                ${PROJECT_SOURCE_DIR}/src/pubsub/ua_pubsub_writergroup.c
                ${PROJECT_SOURCE_DIR}/src/pubsub/ua_pubsub_reader.c
                ${PROJECT_SOURCE_DIR}/src/pubsub/ua_pubsub_readergroup.c
                ${PROJECT_SOURCE_DIR}/src/pubsub/ua_pubsub_manager.c
                ${PROJECT_SOURCE_DIR}/src/pubsub/ua_pubsub_ns0.c
                ${PROJECT_SOURCE_DIR}/src/pubsub/ua_pubsub_keystorage.c
                ${PROJECT_SOURCE_DIR}/src/pubsub/ua_pubsub_securitygroup.c
                ${PROJECT_SOURCE_DIR}/src/pubsub/ua_pubsub_config.c
                # client
                ${PROJECT_SOURCE_DIR}/src/client/ua_client.c
                ${PROJECT_SOURCE_DIR}/src/client/ua_client_connect.c
                ${PROJECT_SOURCE_DIR}/src/client/ua_client_discovery.c
                ${PROJECT_SOURCE_DIR}/src/client/ua_client_highlevel.c
                ${PROJECT_SOURCE_DIR}/src/client/ua_client_subscriptions.c
                # dependencies
                ${PROJECT_SOURCE_DIR}/deps/libc_time.c
                ${PROJECT_SOURCE_DIR}/deps/pcg_basic.c
                ${PROJECT_SOURCE_DIR}/deps/base64.c
                ${PROJECT_SOURCE_DIR}/deps/dtoa.c
                ${PROJECT_SOURCE_DIR}/deps/mp_printf.c
                ${PROJECT_SOURCE_DIR}/deps/itoa.c
                ${PROJECT_SOURCE_DIR}/deps/ziptree.c)

if(UA_GENERATED_NAMESPACE_ZERO)
    list(APPEND lib_headers ${PROJECT_BINARY_DIR}/src_generated/open62541/namespace0_generated.h)
    list(APPEND lib_sources ${PROJECT_BINARY_DIR}/src_generated/open62541/namespace0_generated.c)
endif()

if (NOT "${UA_ARCHITECTURE}" STREQUAL "none")
    list(PREPEND lib_headers ${PROJECT_SOURCE_DIR}/arch/posix/ua_architecture.h)
    list(PREPEND lib_headers ${PROJECT_SOURCE_DIR}/arch/win32/ua_architecture.h)
endif()

if(UA_ENABLE_PARSING)
    list(APPEND lib_sources ${PROJECT_SOURCE_DIR}/src/ua_types_lex.c)
endif()

if(UA_ENABLE_PUBSUB)
    if(UA_ENABLE_MALLOC_SINGLETON AND UA_ENABLE_PUBSUB_BUFMALLOC)
        list(APPEND lib_sources ${PROJECT_SOURCE_DIR}/src/pubsub/ua_pubsub_bufmalloc.c)
        list(APPEND lib_headers ${PROJECT_SOURCE_DIR}/src/pubsub/ua_pubsub_bufmalloc.h)
    endif()
    if(UA_ENABLE_PUBSUB_ENCRYPTION)
        list(APPEND lib_sources ${PROJECT_SOURCE_DIR}/src/pubsub/ua_pubsub_security.c)
    endif()
endif()

if(UA_ENABLE_JSON_ENCODING)
    if(UA_ENABLE_PUBSUB_ENCRYPTION)
        MESSAGE(WARNING "Payload encryption with JSON encoding is not possible according to the specification. The message security is only defined for the UADP message mapping.")
    endif()
    if(UA_ENABLE_PUBSUB)
        list(APPEND lib_sources ${PROJECT_SOURCE_DIR}/src/pubsub/ua_pubsub_networkmessage_json.c)
    endif()
    list(APPEND lib_headers ${PROJECT_SOURCE_DIR}/deps/cj5.h
                            ${PROJECT_SOURCE_DIR}/deps/parse_num.h
                            ${PROJECT_SOURCE_DIR}/src/ua_types_encoding_json.h)
    list(APPEND lib_sources ${PROJECT_SOURCE_DIR}/deps/cj5.c
                            ${PROJECT_SOURCE_DIR}/deps/parse_num.c
                            ${PROJECT_SOURCE_DIR}/src/ua_types_encoding_json.c)
endif()

if(UA_ENABLE_XML_ENCODING)
    if(NOT UA_ENABLE_JSON_ENCODING)
        list(APPEND lib_headers ${PROJECT_SOURCE_DIR}/deps/parse_num.h)
        list(APPEND lib_sources ${PROJECT_SOURCE_DIR}/deps/parse_num.c)
    endif()
    list(APPEND lib_headers ${PROJECT_SOURCE_DIR}/src/ua_types_encoding_xml.h)
    list(APPEND lib_sources ${PROJECT_SOURCE_DIR}/src/ua_types_encoding_xml.c)
endif()

if(UA_ENABLE_SUBSCRIPTIONS)
    list(APPEND lib_sources ${PROJECT_SOURCE_DIR}/src/server/ua_subscription.c
                            ${PROJECT_SOURCE_DIR}/src/server/ua_subscription_monitoreditem.c
                            ${PROJECT_SOURCE_DIR}/src/server/ua_subscription_datachange.c)
    if(UA_ENABLE_SUBSCRIPTIONS_EVENTS)
        if(UA_NAMESPACE_ZERO STREQUAL "MINIMAL")
            message(FATAL_ERROR "Events require at least the reduced Namespace Zero")
        endif()
        list(APPEND lib_sources
                    ${PROJECT_SOURCE_DIR}/src/server/ua_subscription_events.c
                    ${PROJECT_SOURCE_DIR}/src/server/ua_subscription_events_filter.c)
        if(UA_ENABLE_SUBSCRIPTIONS_ALARMS_CONDITIONS)
            list(APPEND lib_sources ${PROJECT_SOURCE_DIR}/src/server/ua_subscription_alarms_conditions.c)
        endif()
    endif()
endif()

if(UA_DEBUG_DUMP_PKGS)
    list(APPEND lib_sources ${PROJECT_SOURCE_DIR}/plugins/ua_debug_dump_pkgs.c)
endif()

if(UA_ENABLE_DISCOVERY_MULTICAST)
    # prepend in list, otherwise it complains that winsock2.h has to be included before windows.h
    list(APPEND lib_headers
         ${PROJECT_BINARY_DIR}/src_generated/mdnsd_config.h
         ${PROJECT_SOURCE_DIR}/deps/mdnsd/libmdnsd/1035.h
         ${PROJECT_SOURCE_DIR}/deps/mdnsd/libmdnsd/xht.h
         ${PROJECT_SOURCE_DIR}/deps/mdnsd/libmdnsd/sdtxt.h
         ${PROJECT_SOURCE_DIR}/deps/mdnsd/libmdnsd/mdnsd.h)
    list(APPEND lib_sources
         ${PROJECT_SOURCE_DIR}/src/server/ua_discovery_mdns.c
         ${PROJECT_SOURCE_DIR}/deps/mdnsd/libmdnsd/1035.c
         ${PROJECT_SOURCE_DIR}/deps/mdnsd/libmdnsd/xht.c
         ${PROJECT_SOURCE_DIR}/deps/mdnsd/libmdnsd/sdtxt.c
         ${PROJECT_SOURCE_DIR}/deps/mdnsd/libmdnsd/mdnsd.c)
endif()

if(UA_BUILD_FUZZING OR UA_BUILD_OSS_FUZZ)
    list(APPEND lib_sources ${PROJECT_SOURCE_DIR}/tests/fuzz/custom_memory_manager.c)
endif()

# Architecture
set(architecture_headers)
set(architecture_sources)

if(NOT "${UA_ARCHITECTURE}" STREQUAL "none")
    list(APPEND architecture_headers
         ${PROJECT_SOURCE_DIR}/arch/common/ua_timer.h
         ${PROJECT_SOURCE_DIR}/arch/eventloop_common.h
         ${PROJECT_SOURCE_DIR}/arch/eventloop_posix.h)

    list(APPEND architecture_sources
         ${PROJECT_SOURCE_DIR}/arch/posix/ua_clock.c
         ${PROJECT_SOURCE_DIR}/arch/win32/ua_clock.c
         ${PROJECT_SOURCE_DIR}/arch/common/ua_timer.c
         ${PROJECT_SOURCE_DIR}/arch/eventloop_common.c
         ${PROJECT_SOURCE_DIR}/arch/eventloop_posix.c
         ${PROJECT_SOURCE_DIR}/arch/eventloop_posix_select.c
         ${PROJECT_SOURCE_DIR}/arch/eventloop_posix_epoll.c
         ${PROJECT_SOURCE_DIR}/arch/eventloop_posix_tcp.c
         ${PROJECT_SOURCE_DIR}/arch/eventloop_posix_udp.c
         ${PROJECT_SOURCE_DIR}/arch/eventloop_posix_interrupt.c)

     if(${CMAKE_SYSTEM_NAME} STREQUAL "Linux" OR UA_ENABLE_AMALGAMATION)
        list(APPEND architecture_sources ${PROJECT_SOURCE_DIR}/arch/eventloop_posix_eth.c)
    endif()

    if(UA_ENABLE_MQTT)
        list(APPEND architecture_sources ${PROJECT_SOURCE_DIR}/arch/eventloop_mqtt.c)
    endif()
endif()


# Plugins
set(plugin_headers ${PROJECT_SOURCE_DIR}/plugins/include/open62541/plugin/accesscontrol_default.h
                   ${PROJECT_SOURCE_DIR}/plugins/include/open62541/plugin/pki_default.h
                   ${PROJECT_SOURCE_DIR}/plugins/include/open62541/plugin/log_stdout.h
                   ${PROJECT_SOURCE_DIR}/plugins/include/open62541/plugin/nodestore_default.h
                   ${PROJECT_SOURCE_DIR}/plugins/include/open62541/server_config_default.h
                   ${PROJECT_SOURCE_DIR}/plugins/include/open62541/client_config_default.h
                   ${PROJECT_SOURCE_DIR}/plugins/include/open62541/plugin/securitypolicy_default.h)

set(plugin_sources ${PROJECT_SOURCE_DIR}/plugins/ua_log_stdout.c
                   ${PROJECT_SOURCE_DIR}/plugins/ua_accesscontrol_default.c
                   ${PROJECT_SOURCE_DIR}/plugins/ua_nodestore_ziptree.c
                   ${PROJECT_SOURCE_DIR}/plugins/ua_nodestore_hashmap.c
                   ${PROJECT_SOURCE_DIR}/plugins/ua_config_default.c)

# For file based server configuration
if(UA_ENABLE_JSON_ENCODING)
    list(APPEND plugin_headers ${PROJECT_SOURCE_DIR}/plugins/include/open62541/server_config_file_based.h)
    list(APPEND plugin_sources ${PROJECT_SOURCE_DIR}/plugins/ua_config_json.c)
endif()

if(UA_ENABLE_HISTORIZING)
    list(APPEND plugin_headers
         ${PROJECT_SOURCE_DIR}/plugins/include/open62541/plugin/historydata/history_data_backend.h
         ${PROJECT_SOURCE_DIR}/plugins/include/open62541/plugin/historydata/history_data_gathering.h
         ${PROJECT_SOURCE_DIR}/plugins/include/open62541/plugin/historydata/history_database_default.h
         ${PROJECT_SOURCE_DIR}/plugins/include/open62541/plugin/historydata/history_data_gathering_default.h
         ${PROJECT_SOURCE_DIR}/plugins/include/open62541/plugin/historydata/history_data_backend_memory.h)
    list(APPEND plugin_sources
         ${PROJECT_SOURCE_DIR}/plugins/historydata/ua_history_data_backend_memory.c
         ${PROJECT_SOURCE_DIR}/plugins/historydata/ua_history_data_gathering_default.c
         ${PROJECT_SOURCE_DIR}/plugins/historydata/ua_history_database_default.c)
endif()

# Syslog-logging on Linux and Unices
if(UNIX)
    list(APPEND plugin_headers ${PROJECT_SOURCE_DIR}/plugins/include/open62541/plugin/log_syslog.h)
    list(APPEND plugin_sources ${PROJECT_SOURCE_DIR}/plugins/ua_log_syslog.c)
endif()

# Always include encryption plugins into the amalgamation
# Use guards in the files to ensure that UA_ENABLE_ENCRYPTON_MBEDTLS and UA_ENABLE_ENCRYPTION_OPENSSL are honored.

if(UA_ENABLE_ENCRYPTION_MBEDTLS OR UA_ENABLE_PUBSUB_ENCRYPTION OR UA_ENABLE_AMALGAMATION)
  list(INSERT plugin_sources 0
       ${PROJECT_SOURCE_DIR}/plugins/crypto/mbedtls/securitypolicy_mbedtls_common.h
       ${PROJECT_SOURCE_DIR}/plugins/crypto/mbedtls/securitypolicy_mbedtls_common.c)
endif()

if(UA_ENABLE_PUBSUB_ENCRYPTION)
  list(APPEND plugin_sources
       ${PROJECT_SOURCE_DIR}/plugins/crypto/mbedtls/securitypolicy_pubsub_aes128ctr.c
       ${PROJECT_SOURCE_DIR}/plugins/crypto/mbedtls/securitypolicy_pubsub_aes256ctr.c)
endif()

if(UA_ENABLE_ENCRYPTION_MBEDTLS OR UA_ENABLE_ENCRYPTION_OPENSSL OR UA_ENABLE_ENCRYPTION_LIBRESSL OR UA_ENABLE_AMALGAMATION)
    list(APPEND plugin_headers ${PROJECT_SOURCE_DIR}/plugins/include/open62541/plugin/create_certificate.h)
endif()

if(UA_ENABLE_ENCRYPTION_MBEDTLS OR UA_ENABLE_AMALGAMATION)
list(APPEND plugin_sources
     ${PROJECT_SOURCE_DIR}/plugins/crypto/mbedtls/ua_securitypolicy_basic128rsa15.c
     ${PROJECT_SOURCE_DIR}/plugins/crypto/mbedtls/ua_securitypolicy_basic256.c
     ${PROJECT_SOURCE_DIR}/plugins/crypto/mbedtls/ua_securitypolicy_basic256sha256.c
     ${PROJECT_SOURCE_DIR}/plugins/crypto/mbedtls/ua_securitypolicy_aes128sha256rsaoaep.c
     ${PROJECT_SOURCE_DIR}/plugins/crypto/mbedtls/ua_securitypolicy_aes256sha256rsapss.c
     ${PROJECT_SOURCE_DIR}/plugins/crypto/mbedtls/ua_mbedtls_create_certificate.c
     ${PROJECT_SOURCE_DIR}/plugins/crypto/mbedtls/ua_pki_mbedtls.c)
endif()

if(UA_ENABLE_TPM2_SECURITY)
list(INSERT plugin_sources 0
     ${PROJECT_SOURCE_DIR}/plugins/crypto/pkcs11/securitypolicy_pubsub_aes128ctr_tpm.c
     ${PROJECT_SOURCE_DIR}/plugins/crypto/pkcs11/securitypolicy_pubsub_aes256ctr_tpm.c)
endif()

if(UA_ENABLE_ENCRYPTION_OPENSSL OR UA_ENABLE_ENCRYPTION_LIBRESSL OR UA_ENABLE_AMALGAMATION)
list(APPEND plugin_sources
     ${PROJECT_SOURCE_DIR}/plugins/crypto/openssl/securitypolicy_openssl_common.h
     ${PROJECT_SOURCE_DIR}/plugins/crypto/openssl/ua_openssl_version_abstraction.h
     ${PROJECT_SOURCE_DIR}/plugins/crypto/openssl/securitypolicy_openssl_common.c
     ${PROJECT_SOURCE_DIR}/plugins/crypto/openssl/ua_openssl_basic128rsa15.c
     ${PROJECT_SOURCE_DIR}/plugins/crypto/openssl/ua_openssl_basic256.c
     ${PROJECT_SOURCE_DIR}/plugins/crypto/openssl/ua_openssl_basic256sha256.c
     ${PROJECT_SOURCE_DIR}/plugins/crypto/openssl/ua_openssl_aes128sha256rsaoaep.c
     ${PROJECT_SOURCE_DIR}/plugins/crypto/openssl/ua_openssl_aes256sha256rsapss.c
     ${PROJECT_SOURCE_DIR}/plugins/crypto/openssl/ua_openssl_create_certificate.c
     ${PROJECT_SOURCE_DIR}/plugins/crypto/openssl/ua_pki_openssl.c)
endif()

# ua_securitypolicy_none.c requires UA_*_LoadCertificate() if encryption is enabled
list(APPEND plugin_sources
    ${PROJECT_SOURCE_DIR}/plugins/crypto/ua_pki_none.c
    ${PROJECT_SOURCE_DIR}/plugins/crypto/ua_securitypolicy_none.c)

if(UA_ENABLE_DISCOVERY)
    list(APPEND lib_headers ${PROJECT_SOURCE_DIR}/src/server/ua_discovery.h)
    list(APPEND lib_sources ${PROJECT_SOURCE_DIR}/src/server/ua_discovery.c)
endif()

if(UA_ENABLE_NODESETLOADER)
    # This is required because of issues with policy CMP0077.
    # Source: https://stackoverflow.com/a/54404924
    option(ENABLE_BUILD_INTO_OPEN62541 "make nodesetLoader part of the open62541 library" off)
    set(ENABLE_BUILD_INTO_OPEN62541 on)

    add_subdirectory(${PROJECT_SOURCE_DIR}/deps/nodesetLoader)

    list(APPEND lib_sources ${NODESETLOADER_SOURCES})
    list(APPEND plugin_headers ${PROJECT_SOURCE_DIR}/plugins/include/open62541/plugin/nodesetloader.h)
    list(APPEND plugin_sources ${PROJECT_SOURCE_DIR}/plugins/ua_nodesetloader.c)
    list(APPEND open62541_LIBRARIES ${NODESETLOADER_DEPS_LIBS})

    if(UA_ENABLE_AMALGAMATION)
        list(APPEND exported_headers ${NODESETLOADER_PUBLIC_HEADERS})
        list(APPEND lib_headers ${NODESETLOADER_PRIVATE_HEADERS})
    endif()
endif()

#########################
# Generate source files #
#########################

# Nodeset files combined into NS0 generated file
set(UA_FILE_NODESETS) # List of nodeset-xml files to be considered in the generated information model
set(UA_NODESET_DIR ${PROJECT_SOURCE_DIR}/deps/ua-nodeset CACHE STRING "The path to the node-set directory (e.g. from https://github.com/OPCFoundation/UA-Nodeset)")

unset(UA_FILE_NS0_PRIVATE)
if(UA_FILE_NS0)
    set(UA_FILE_NS0_PRIVATE "${UA_FILE_NS0}")
endif()

if(UA_NAMESPACE_ZERO STREQUAL "FULL")
    # Use the "full" schema files also for datatypes and statuscodes
    set(UA_SCHEMA_DIR ${UA_NODESET_DIR}/Schema CACHE INTERNAL "")

    # Set the full Nodeset for NS0
    if(NOT UA_FILE_NS0_PRIVATE)
        set(UA_FILE_NS0_PRIVATE ${UA_SCHEMA_DIR}/Opc.Ua.NodeSet2.xml)
    endif()

    # Check that the submodule was checked out or manually downloaded into the folder
    if(NOT EXISTS "${UA_FILE_NS0_PRIVATE}")
        message(STATUS "Submodule update")
        execute_process(COMMAND ${GIT_EXECUTABLE} submodule update --init --recursive
                        RESULT_VARIABLE GIT_SUBMOD_RESULT)
        if(NOT GIT_SUBMOD_RESULT EQUAL "0")
            message(FATAL_ERROR "git submodule update --init --recursive failed with ${GIT_SUBMOD_RESULT}")
        endif()
    endif()
else()
    # Directory with the schema files for installation
    set(UA_SCHEMA_DIR ${PROJECT_SOURCE_DIR}/tools/schema CACHE INTERNAL "")

    # Set the reduced Nodeset for NS0
    if(NOT UA_FILE_NS0_PRIVATE)
        set(UA_FILE_NS0_PRIVATE ${UA_SCHEMA_DIR}/Opc.Ua.NodeSet2.Reduced.xml CACHE INTERNAL "")
    endif()

    # Set feature-specific datatypes definitions and nodesets
    set(UA_FILE_DATATYPES ${UA_SCHEMA_DIR}/datatypes_minimal.txt
                          ${UA_SCHEMA_DIR}/datatypes_discovery.txt)

    if(UA_ENABLE_METHODCALLS)
        list(APPEND UA_FILE_DATATYPES ${UA_SCHEMA_DIR}/datatypes_method.txt)
    endif()

    if(UA_ENABLE_DIAGNOSTICS)
        list(APPEND UA_FILE_NODESETS ${UA_SCHEMA_DIR}/Opc.Ua.NodeSet2.DiagnosticsMinimal.xml)
        list(APPEND UA_FILE_DATATYPES ${UA_SCHEMA_DIR}/datatypes_diagnostics.txt)
    endif()

    if(UA_ENABLE_SUBSCRIPTIONS)
        list(APPEND UA_FILE_DATATYPES ${UA_SCHEMA_DIR}/datatypes_subscriptions.txt)
    endif()

    if(UA_ENABLE_SUBSCRIPTIONS_EVENTS)
        list(APPEND UA_FILE_NODESETS ${UA_SCHEMA_DIR}/Opc.Ua.NodeSet2.EventsMinimal.xml)
    endif()

    if(UA_ENABLE_HISTORIZING)
        list(APPEND UA_FILE_NODESETS ${UA_SCHEMA_DIR}/Opc.Ua.NodeSet2.HistorizingMinimal.xml)
        list(APPEND UA_FILE_DATATYPES ${UA_SCHEMA_DIR}/datatypes_historizing.txt)
    endif()

    if(UA_ENABLE_QUERY)
        list(APPEND UA_FILE_DATATYPES ${UA_SCHEMA_DIR}/datatypes_query.txt)
    endif()

    if(UA_ENABLE_PUBSUB)
        list(APPEND UA_FILE_DATATYPES ${UA_SCHEMA_DIR}/datatypes_pubsub.txt)
        if(UA_ENABLE_PUBSUB_INFORMATIONMODEL)
            list(APPEND UA_FILE_NODESETS ${UA_SCHEMA_DIR}/Opc.Ua.NodeSet2.PubSubMinimal.xml)
        endif()
    endif()

	if(UA_ENABLE_DA)
		list(APPEND UA_FILE_DATATYPES ${UA_SCHEMA_DIR}/datatypes_dataaccess.txt)
        list(APPEND UA_FILE_NODESETS ${UA_SCHEMA_DIR}/Opc.Ua.NodeSet2.Part8_Subset.xml)
    endif()

    if(UA_ENABLE_TYPEDESCRIPTION)
        list(APPEND UA_FILE_DATATYPES ${UA_SCHEMA_DIR}/datatypes_typedescription.txt)
    endif()
endif()

list(INSERT UA_FILE_NODESETS 0 "${UA_FILE_NS0_PRIVATE}")
set(UA_FILE_NODEIDS ${UA_SCHEMA_DIR}/NodeIds.csv)
set(UA_FILE_STATUSCODES ${UA_SCHEMA_DIR}/StatusCode.csv)
set(UA_FILE_TYPES_BSD ${UA_SCHEMA_DIR}/Opc.Ua.Types.bsd)

# Generate all datatypes -> reset the lists used for filtering
if(UA_ENABLE_DATATYPES_ALL)
    unset(UA_FILE_DATATYPES)
endif()

# standard-defined data types
ua_generate_datatypes(BUILTIN GEN_DOC NAME "types" TARGET_SUFFIX "types" NAMESPACE_IDX 0
                      FILE_CSV "${UA_FILE_NODEIDS}"
                      FILES_BSD "${UA_FILE_TYPES_BSD}"
                      FILES_SELECTED ${UA_FILE_DATATYPES})

# transport data types
ua_generate_datatypes(INTERNAL NAME "transport" TARGET_SUFFIX "transport" NAMESPACE_IDX 1
                      FILE_CSV "${UA_FILE_NODEIDS}"
                      IMPORT_BSD "TYPES#${UA_FILE_TYPES_BSD}"
                      FILES_BSD "${PROJECT_SOURCE_DIR}/tools/schema/Custom.Opc.Ua.Transport.bsd"
                      FILES_SELECTED "${PROJECT_SOURCE_DIR}/tools/schema/datatypes_transport.txt")

# statuscode explanation
add_custom_command(OUTPUT ${PROJECT_BINARY_DIR}/src_generated/open62541/statuscodes.h
                          ${PROJECT_BINARY_DIR}/src_generated/open62541/statuscodes.c
                   COMMAND ${Python3_EXECUTABLE} ${PROJECT_SOURCE_DIR}/tools/generate_statuscode_descriptions.py
                           ${UA_FILE_STATUSCODES} ${PROJECT_BINARY_DIR}/src_generated/open62541/statuscodes
                   DEPENDS ${CMAKE_CURRENT_SOURCE_DIR}/tools/generate_statuscode_descriptions.py
                           ${UA_FILE_STATUSCODES})

# Header containing defines for all NodeIds
ua_generate_nodeid_header(NAME "nodeids" ID_PREFIX "NS0" TARGET_SUFFIX "ids-ns0"
                          FILE_CSV "${UA_FILE_NODEIDS}")

# we need a custom target to avoid that the generator is called concurrently and
# thus overwriting files while the other thread is compiling
add_custom_target(open62541-generator-statuscode DEPENDS
                  ${PROJECT_BINARY_DIR}/src_generated/open62541/nodeids.h
                  ${PROJECT_BINARY_DIR}/src_generated/open62541/statuscodes.h
                  ${PROJECT_BINARY_DIR}/src_generated/open62541/statuscodes.c)

if(UA_ENABLE_AMALGAMATION)
    # single-file release
    add_custom_command(OUTPUT ${PROJECT_BINARY_DIR}/open62541.h
                       COMMAND ${Python3_EXECUTABLE} ${CMAKE_CURRENT_SOURCE_DIR}/tools/amalgamate.py
                               ${OPEN62541_VERSION} ${CMAKE_CURRENT_BINARY_DIR}/open62541.h
                               ${exported_headers} ${plugin_headers}
                       DEPENDS ${CMAKE_CURRENT_SOURCE_DIR}/tools/amalgamate.py
                               ${exported_headers} ${plugin_headers})

    add_custom_command(OUTPUT ${PROJECT_BINARY_DIR}/open62541.c
                       COMMAND ${Python3_EXECUTABLE} ${CMAKE_CURRENT_SOURCE_DIR}/tools/amalgamate.py
                               ${OPEN62541_VERSION} ${CMAKE_CURRENT_BINARY_DIR}/open62541.c
                               ${lib_headers} ${lib_sources} ${plugin_sources} ${architecture_headers} ${architecture_sources}
                       DEPENDS ${CMAKE_CURRENT_SOURCE_DIR}/tools/amalgamate.py ${lib_headers}
                               ${lib_sources} ${architecture_sources} ${plugin_sources} ${architecture_headers} ${architecture_sources})

    add_custom_target(open62541-amalgamation-source DEPENDS ${PROJECT_BINARY_DIR}/open62541.c)
    add_custom_target(open62541-amalgamation-header DEPENDS ${PROJECT_BINARY_DIR}/open62541.h)

    add_dependencies(open62541-amalgamation-header open62541-generator-types)
    add_dependencies(open62541-amalgamation-source open62541-generator-types
                     open62541-generator-transport open62541-generator-statuscode)
endif()

ua_generate_nodeset(NAME "ns0" FILE ${UA_FILE_NODESETS}
                    INTERNAL BLACKLIST ${UA_FILE_NS0_BLACKLIST}
                    IGNORE "${PROJECT_SOURCE_DIR}/tools/nodeset_compiler/NodeID_NS0_Base.txt"
                    DEPENDS_TARGET "open62541-generator-types")

if(UA_ENABLE_NODESET_INJECTOR)
    message(STATUS "Nodesetinjector feature enabled")
    cmake_minimum_required(VERSION 3.20)
    add_custom_command(OUTPUT ${PROJECT_BINARY_DIR}/src_generated/open62541/nodesetinjector.h
                       ${PROJECT_BINARY_DIR}/src_generated/open62541/nodesetinjector.c
                       COMMAND ${Python3_EXECUTABLE} ${PROJECT_SOURCE_DIR}/tools/nodeset_injector/generate_nodesetinjector.py
                       ${PROJECT_BINARY_DIR}/src_generated/open62541/nodesetinjector)
    add_custom_target(open62541-generator-nodesetinjector DEPENDS
                      ${PROJECT_BINARY_DIR}/src_generated/open62541/nodesetinjector.c
                      ${PROJECT_BINARY_DIR}/src_generated/open62541/nodesetinjector.h)
    set(UA_NODESETINJECTOR_GENERATORS "")
    set(UA_NODESETINJECTOR_SOURCE_FILES "")
    set(UA_NODESETINJECTOR_EXAMPLE_NAMES "")
    set(UA_NODESETINJECTOR_TEST_NAMES "")
endif()

#####################
# Build the Library #
#####################

assign_source_group(${exported_headers})
assign_source_group(${lib_headers} ${lib_sources})
assign_source_group(${architecture_headers} ${architecture_sources})
assign_source_group(${plugin_headers} ${plugin_sources})

# When building packages, include the source in the library name to enable parallel
# installation of multiple versions. We may break the ABI between minor releases!

if(UA_ENABLE_AMALGAMATION)
    add_library(open62541-object OBJECT ${PROJECT_BINARY_DIR}/open62541.c ${PROJECT_BINARY_DIR}/open62541.h)
    target_include_directories(open62541-object PRIVATE ${PROJECT_BINARY_DIR})
    if(UA_ENABLE_ENCRYPTION_MBEDTLS)
        target_include_directories(open62541-object PRIVATE ${MBEDTLS_INCLUDE_DIRS})
    endif()
    if(UA_ENABLE_ENCRYPTION_OPENSSL)
        target_include_directories(open62541-object PRIVATE ${OPENSSL_INCLUDE_DIR})
    endif()
    if(UA_ENABLE_ENCRYPTION_LIBRESSL)
        target_include_directories(open62541-object PRIVATE ${LIBRESSL_INCLUDE_DIR})
    endif()
    if(UA_ENABLE_NODESETLOADER)
        target_include_directories(open62541-object PRIVATE
                                   ${NODESETLOADER_PUBLIC_INCLUDES}
                                   ${NODESETLOADER_PRIVATE_INCLUDES})
    endif()

    # make sure the open62541_amalgamation target builds before so that amalgamation is finished and it is not executed again for open62541-object
    # and thus may overwrite the amalgamation result during multiprocessor compilation
    # the header is already a dependency of open62541 target itself
    add_custom_target(open62541-code-generation DEPENDS
                      open62541-amalgamation-header
                      open62541-generator-types
                      open62541-generator-transport
                      open62541-generator-statuscode
                      open62541-amalgamation-source)

    add_library(open62541 $<TARGET_OBJECTS:open62541-object>)
    # the only directory that needs to be included if open62541 (amalgameted) target from
    # the build directory is ${PROJECT_BINARY_DIR}, that contains the generated open62541.h
    target_include_directories(open62541 PUBLIC $<BUILD_INTERFACE:${PROJECT_BINARY_DIR}>)

    add_dependencies(open62541-amalgamation-source open62541-generator-namespace)
    add_dependencies(open62541-amalgamation-header open62541-generator-namespace)
else()
    add_library(open62541-object OBJECT ${lib_sources} ${lib_headers} ${exported_headers})
    target_include_directories(open62541-object PRIVATE ${PROJECT_SOURCE_DIR}/src)

    add_custom_target(open62541-code-generation DEPENDS
                      open62541-generator-types
                      open62541-generator-transport
                      open62541-generator-statuscode
                      open62541-generator-namespace)

    if(UA_ENABLE_NODESET_INJECTOR)
        add_dependencies(open62541-code-generation open62541-generator-nodesetinjector)
    endif()

    if(UA_ENABLE_COVERAGE)
        add_coverage(open62541-object)
    endif()

    # stack protector and optimization are disabled for the huge ns0 file
    if(UA_NAMESPACE_ZERO STREQUAL "FULL" AND NOT MSVC)
        set_source_files_properties(${PROJECT_BINARY_DIR}/src_generated/open62541/namespace0_generated.c
                                    PROPERTIES COMPILE_FLAGS "-fno-stack-protector -O0")
    endif()

    add_library(open62541-plugins OBJECT ${plugin_sources} ${architecture_sources} ${exported_headers})
    add_dependencies(open62541-plugins open62541-generator-types open62541-generator-transport open62541-generator-namespace)
    target_include_directories(open62541-plugins PRIVATE ${PROJECT_SOURCE_DIR}/plugins)
    target_include_directories(open62541-plugins PRIVATE ${PROJECT_BINARY_DIR}/src_generated)
    target_compile_definitions(open62541-plugins PRIVATE -DUA_DYNAMIC_LINKING_EXPORT)
    set_target_properties(open62541-plugins PROPERTIES FOLDER "open62541/lib")

    add_library(open62541 $<TARGET_OBJECTS:open62541-object> $<TARGET_OBJECTS:open62541-plugins>)

    if(UA_ENABLE_ENCRYPTION_LIBRESSL)
        # Prevent Wincrypt override warning.
        target_compile_definitions(open62541-plugins PUBLIC NOCRYPT=1)
        target_compile_definitions(open62541-object PUBLIC NOCRYPT=1)
        target_compile_definitions(open62541 PUBLIC NOCRYPT=1)
    endif()

    # Declare include directories
    function(include_directories_private)
        foreach(_include_dir IN ITEMS ${ARGN})
            target_include_directories(open62541-object PRIVATE ${_include_dir})
            target_include_directories(open62541-plugins PRIVATE ${_include_dir})
        endforeach()
    endfunction()

    function(include_directories_public)
        include_directories_private(${ARGN})
        foreach(_include_dir IN ITEMS ${ARGN})
            target_include_directories(open62541 PUBLIC $<BUILD_INTERFACE:${_include_dir}>)
        endforeach()
    endfunction()

    # Public includes
    include_directories_public("${PROJECT_SOURCE_DIR}/include"
                               "${PROJECT_SOURCE_DIR}/plugins/include"
                               "${PROJECT_SOURCE_DIR}/deps"
                               "${PROJECT_SOURCE_DIR}/src/pubsub"
                               "${PROJECT_BINARY_DIR}/src_generated")

    if(UA_ENABLE_NODESETLOADER)
        include_directories_public(${NODESETLOADER_PUBLIC_INCLUDES})
    endif()

    # Private includes
    include_directories_private("${PROJECT_BINARY_DIR}")

    if(UA_ENABLE_ENCRYPTION_MBEDTLS)
        include_directories_private(${MBEDTLS_INCLUDE_DIRS})
    endif()
    if(UA_ENABLE_ENCRYPTION_OPENSSL)
        include_directories_private(${OPENSSL_INCLUDE_DIR})
    endif()
    if(UA_ENABLE_ENCRYPTION_LIBRESSL)
        include_directories_private(${LIBRESSL_INCLUDE_DIR})
    endif()
    if(UA_ENABLE_NODESETLOADER)
        include_directories_private(${NODESETLOADER_PRIVATE_INCLUDES})
    endif()
endif()

add_dependencies(open62541-object open62541-code-generation)

# Ensure that the open62541::open62541 alias can be used inside open62541's build
add_library(open62541::open62541 ALIAS open62541)

# Export Symbols
target_compile_definitions(open62541-object PRIVATE -DUA_DYNAMIC_LINKING_EXPORT)
target_compile_definitions(open62541 PRIVATE -DUA_DYNAMIC_LINKING_EXPORT)
if(UA_ENABLE_DISCOVERY_MULTICAST)
    target_compile_definitions(open62541-object PRIVATE -DMDNSD_DYNAMIC_LINKING_EXPORT)
    target_compile_definitions(open62541 PRIVATE -DMDNSD_DYNAMIC_LINKING_EXPORT)
endif()

# Generate properly versioned shared library links on Linux
SET_TARGET_PROPERTIES(open62541 PROPERTIES
                      SOVERSION "${OPEN62541_VER_MAJOR}.${OPEN62541_VER_MINOR}"
                      VERSION "${OPEN62541_VER_MAJOR}.${OPEN62541_VER_MINOR}.${OPEN62541_VER_PATCH}")

# DLL requires linking to dependencies
target_link_libraries(open62541 PUBLIC ${open62541_PUBLIC_LIBRARIES})
target_link_libraries(open62541 PRIVATE ${open62541_LIBRARIES})

##########################
# Build Selected Targets #
##########################

# always include, builds with make doc
add_subdirectory(doc)

if(UA_BUILD_EXAMPLES)
    if(UA_ENABLE_AMALGAMATION)
        # Cannot compile tests with amalgamation. Not prepared for single header include
        message(FATAL_ERROR "Examples cannot be built with source amalgamation enabled")
    endif()
    add_subdirectory(examples)
endif()

if(UA_BUILD_UNIT_TESTS)
    if(UA_ENABLE_AMALGAMATION)
        # Cannot compile tests with amalgamation. Amalgamation uses the default plugins, not the testing plugins
        message(FATAL_ERROR "Unit tests cannot be generated with source amalgamation enabled")
    endif()
    enable_testing()
    add_subdirectory(tests)
endif()

if(UA_BUILD_FUZZING OR UA_BUILD_OSS_FUZZ OR UA_BUILD_FUZZING_CORPUS)
    add_subdirectory(tests/fuzz)
endif()

if(UA_BUILD_TOOLS)
    add_subdirectory(tools/ua-tool)
    if(UA_ENABLE_JSON_ENCODING)
        add_subdirectory(tools/ua2json)
    endif()
    if(UA_ENABLE_TPM2_KEYSTORE)
        add_subdirectory(tools/tpm_keystore)
    endif()
endif()

########################
# Linting as target    #
########################

set(CMAKE_EXPORT_COMPILE_COMMANDS ON)
include(linting_build)
include(linting_target)

##########################
# Installation           #
##########################

# invoke via `make install`
# specify install location with `-DCMAKE_INSTALL_PREFIX=xyz`
# Enable shared library with `-DBUILD_SHARED_LIBS=ON`

if(UA_ENABLE_AMALGAMATION)
    install(CODE "MESSAGE(FATAL_ERROR \"Installation with UA_ENABLE_AMALGAMATION=ON is not possible.\")")
endif()

# export library (either static or shared depending on BUILD_SHARED_LIBS)
install(TARGETS open62541
        EXPORT open62541Targets
        LIBRARY DESTINATION ${CMAKE_INSTALL_LIBDIR}
        ARCHIVE DESTINATION ${CMAKE_INSTALL_LIBDIR}
        RUNTIME DESTINATION ${CMAKE_INSTALL_BINDIR}
        INCLUDES DESTINATION include)

set(open62541_install_tools_dir share/open62541)
set(open62541_install_schema_dir share/open62541/schema)

# Create open62541Config.cmake
include(CMakePackageConfigHelpers)
set(cmake_configfile_install ${CMAKE_INSTALL_LIBDIR}/cmake/open62541)
configure_package_config_file("${CMAKE_CURRENT_SOURCE_DIR}/tools/cmake/open62541Config.cmake.in"
                              "${CMAKE_CURRENT_BINARY_DIR}/open62541Config.cmake"
                              INSTALL_DESTINATION "${cmake_configfile_install}"
                              PATH_VARS open62541_install_tools_dir
                                        open62541_install_schema_dir)
install(FILES "${CMAKE_CURRENT_BINARY_DIR}/open62541Config.cmake"
              "${CMAKE_CURRENT_SOURCE_DIR}/tools/cmake/open62541Macros.cmake"
        DESTINATION "${cmake_configfile_install}")

# Create open62541ConfigVersion.cmake
set(open62541_VERSION)
get_target_property(open62541_VERSION open62541 VERSION)
write_basic_package_version_file("${CMAKE_CURRENT_BINARY_DIR}/open62541ConfigVersion.cmake"
                                 VERSION ${open62541_VERSION} COMPATIBILITY AnyNewerVersion)
install(FILES "${CMAKE_CURRENT_BINARY_DIR}/open62541ConfigVersion.cmake"
        DESTINATION "${cmake_configfile_install}")

# Create open62541Targets.cmake
install(EXPORT open62541Targets
        FILE open62541Targets.cmake
        DESTINATION "${cmake_configfile_install}"
        NAMESPACE open62541::)
export(TARGETS open62541
       NAMESPACE open62541::
       FILE ${CMAKE_CURRENT_BINARY_DIR}/open62541Targets.cmake)

# Generate and install open62541.pc
if(UA_ENABLE_AMALGAMATION)
    set(PC_EXTRA_CFLAGS "-DUA_ENABLE_AMALGAMATION")
endif()

set(pkgcfgpubliclibs "")
foreach(lib ${open62541_PUBLIC_LIBRARIES})
    set(pkgcfgpubliclibs "${pkgcfgpubliclibs}-l${lib} ")
endforeach()

if(BUILD_SHARED_LIBS)
    foreach(lib ${open62541_LIBRARIES})
        set(pkgcfgpubliclibs "${pkgcfgpubliclibs}-l${lib} ")
    endforeach()
endif()

configure_file(tools/open62541.pc.in ${PROJECT_BINARY_DIR}/src_generated/open62541.pc @ONLY)

if(${CMAKE_SYSTEM_NAME} STREQUAL "Linux")
    install(FILES "${PROJECT_BINARY_DIR}/src_generated/open62541.pc"
            DESTINATION ${CMAKE_INSTALL_LIBDIR}/pkgconfig)
endif()

# Install nodeset compiler
install(DIRECTORY "tools/certs" "tools/nodeset_compiler"
        DESTINATION ${open62541_install_tools_dir}
        FILES_MATCHING
        PATTERN "*"
        PATTERN "__pycache__" EXCLUDE
        PATTERN "*.pyc" EXCLUDE
        PATTERN ".git*" EXCLUDE
        PERMISSIONS OWNER_READ OWNER_EXECUTE GROUP_READ GROUP_EXECUTE)

# Install schemas
# Trailing slash to prevent "schema/schema" nesting
install(DIRECTORY ${UA_SCHEMA_DIR}/
        DESTINATION ${open62541_install_schema_dir}
        FILES_MATCHING
        PATTERN "*.xml"
        PATTERN "*Types.bsd"
        PATTERN "StatusCode.csv"
        PATTERN "NodeIds.csv"
        PERMISSIONS OWNER_READ GROUP_READ)

# Install python tools
set(UA_install_tools_files "tools/generate_datatypes.py"
                           "tools/generate_nodeid_header.py"
                           "tools/generate_statuscode_descriptions.py")
install(FILES ${UA_install_tools_files} DESTINATION ${open62541_install_tools_dir}
        PERMISSIONS OWNER_READ OWNER_EXECUTE GROUP_READ GROUP_EXECUTE)

# Recreate the include folder structure from the source also in /usr/include/open62541
if(NOT UA_ENABLE_AMALGAMATION)
    set(FILES_TO_INSTALL ${exported_headers} ${plugin_headers})
    set(BASE_PATH_MAIN "${PROJECT_SOURCE_DIR}/include/open62541")
    set(BASE_PATH_PLUGINS "${PROJECT_SOURCE_DIR}/plugins/include/open62541")
    set(BASE_PATH_ARCH "${PROJECT_SOURCE_DIR}/arch")
    set(BASE_PATH_GENERATED "${PROJECT_BINARY_DIR}/src_generated/open62541")
    set(BASE_PATH_DEPS "${PROJECT_SOURCE_DIR}/deps")

    foreach ( file ${FILES_TO_INSTALL} )
        # Construct a relative path by replacing any occurence of the absolute path
        set(full_path ${file})
        string(REPLACE ${BASE_PATH_MAIN} "" file ${file})
        string(REPLACE ${BASE_PATH_PLUGINS} "" file ${file})
        string(REPLACE ${BASE_PATH_ARCH} "" file ${file})
        string(REPLACE ${BASE_PATH_GENERATED} "" file ${file})
        string(REPLACE ${BASE_PATH_DEPS} "" file ${file})

        get_filename_component(dir ${file} DIRECTORY)

        string(FIND "${full_path}" "${BASE_PATH_DEPS}" has_base_path)
        if("${has_base_path}" EQUAL 0)
            install(FILES ${full_path} DESTINATION include${dir})
        else()
            install(FILES ${full_path} DESTINATION include/open62541${dir})
        endif()
    endforeach()
endif()

##################################
# Visual Studio Solution Folders #
##################################

set_property(GLOBAL PROPERTY USE_FOLDERS ON)
set_property(GLOBAL PROPERTY PREDEFINED_TARGETS_FOLDER "_CmakePredifinedTargets")

set_target_properties(open62541 PROPERTIES FOLDER "open62541/lib")
set_target_properties(open62541-object PROPERTIES FOLDER "open62541/lib")
if(UA_ENABLE_AMALGAMATION)
    set_target_properties(open62541-amalgamation-header PROPERTIES FOLDER "open62541/lib")
    set_target_properties(open62541-amalgamation-source PROPERTIES FOLDER "open62541/lib")
endif()

set_target_properties(open62541-generator-namespace PROPERTIES FOLDER "open62541/generators")
set_target_properties(open62541-generator-statuscode PROPERTIES FOLDER "open62541/generators")
set_target_properties(open62541-generator-transport PROPERTIES FOLDER "open62541/generators")
set_target_properties(open62541-generator-types PROPERTIES FOLDER "open62541/generators")
if(UA_ENABLE_NODESET_INJECTOR)
    set_target_properties(open62541-generator-nodesetinjector PROPERTIES FOLDER "open62541/generators")
    add_subdirectory(tools/nodeset_injector)
endif()<|MERGE_RESOLUTION|>--- conflicted
+++ resolved
@@ -40,13 +40,8 @@
 # overwritten with more detailed information if git is available.
 set(OPEN62541_VER_MAJOR 1)
 set(OPEN62541_VER_MINOR 4)
-<<<<<<< HEAD
-set(OPEN62541_VER_PATCH 7)
-set(OPEN62541_VER_LABEL "-custom") # like "-rc1" or "-g4538abcd" or "-g4538abcd-dirty"
-=======
 set(OPEN62541_VER_PATCH 8)
 set(OPEN62541_VER_LABEL "-undefined") # like "-rc1" or "-g4538abcd" or "-g4538abcd-dirty"
->>>>>>> a79e87fa
 set(OPEN62541_VER_COMMIT "unknown-commit")
 
 # Overwrite the version information based on git if available
