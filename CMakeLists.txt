--- conflicted
+++ resolved
@@ -588,15 +588,10 @@
         endif()
     endif()
 
-<<<<<<< HEAD
-    if(UA_ENABLE_HARDENING AND ((CMAKE_BUILD_TYPE STREQUAL "Release") OR (CMAKE_BUILD_TYPE STREQUAL "RelWithDebInfo")))
-        check_add_cc_flag("-D_FORTIFY_SOURCE=2") # run-time buffer overflow detection (needs at least -O1)
-=======
     if (NOT MINGW)
         if(UA_ENABLE_HARDENING AND ((CMAKE_BUILD_TYPE STREQUAL "Release") OR (CMAKE_BUILD_TYPE STREQUAL "RelWithDebInfo")))
-            check_cc_flag("-D_FORTIFY_SOURCE=2") # run-time buffer overflow detection (needs at least -O1)
+            check_add_cc_flag("-D_FORTIFY_SOURCE=2") # run-time buffer overflow detection (needs at least -O1)
         endif()
->>>>>>> e5ebb2a1
     endif()
 
 
