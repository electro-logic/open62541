--- conflicted
+++ resolved
@@ -554,28 +554,6 @@
             /* Match found */
             *ed = desc;
             *utp = pol;
-<<<<<<< HEAD
-
-            /* Set the SecurityPolicy used to encrypt the token. If the
-             * userTokenPolicy doesn't specify a security policy the security
-             * policy of the secure channel is used. */
-            *tokenSp = channel->securityPolicy;
-            if(pol->securityPolicyUri.length > 0)
-                *tokenSp = getSecurityPolicyByUri(server, &pol->securityPolicyUri);
-
-            /* If the server does not allow unencrypted passwords, select the
-             * default encrypted policy for the UserTokenPolicy */
-#ifdef UA_ENABLE_ENCRYPTION
-            if(!*tokenSp ||
-               (!server->config.allowNonePolicyPassword &&
-                ((*tokenSp)->localCertificate.length == 0 ||
-                 UA_String_equal(&UA_SECURITY_POLICY_NONE_URI, &(*tokenSp)->policyUri))))
-                *tokenSp = getDefaultEncryptedSecurityPolicy(server);
-#endif
-
-            /* Found SecurityPolicy and UserTokenPoliy. Stop here. */
-=======
->>>>>>> 16264590
             return;
         }
     }
