/* This Source Code Form is subject to the terms of the Mozilla Public
 * License, v. 2.0. If a copy of the MPL was not distributed with this
 * file, You can obtain one at http://mozilla.org/MPL/2.0/.
 *
 *    Copyright 2015-2018 (c) Fraunhofer IOSB (Author: Julius Pfrommer)
 *    Copyright 2015 (c) Oleksiy Vasylyev
 *    Copyright 2016 (c) Sten Grüner
 *    Copyright 2017-2018 (c) Thomas Stalder, Blue Time Concept SA
 *    Copyright 2016-2017 (c) Florian Palm
 *    Copyright 2017 (c) Frank Meerkötter
 *    Copyright 2017 (c) Stefan Profanter, fortiss GmbH
 */

#include <open62541/client_highlevel.h>
#include <open62541/client_highlevel_async.h>

#include "ua_client_internal.h"

#ifdef UA_ENABLE_SUBSCRIPTIONS /* conditional compilation */

/*****************/
/* Subscriptions */
/*****************/

static enum ZIP_CMP
/* For ZIP_TREE we use clientHandle comparison */
UA_ClientHandle_cmp(const void *a, const void *b) {
    const UA_Client_MonitoredItem *aa = (const UA_Client_MonitoredItem *)a;
    const UA_Client_MonitoredItem *bb = (const UA_Client_MonitoredItem *)b;

    /* Compare  clientHandle */
    if(aa->clientHandle < bb->clientHandle) {
        return ZIP_CMP_LESS;
    }
    if(aa->clientHandle > bb->clientHandle) {
        return ZIP_CMP_MORE;
    }

    return ZIP_CMP_EQ;
}

ZIP_FUNCTIONS(MonitorItemsTree, UA_Client_MonitoredItem, zipfields,
              UA_Client_MonitoredItem, zipfields, UA_ClientHandle_cmp)

static void
MonitoredItem_delete(UA_Client *client, UA_Client_Subscription *sub,
                     UA_Client_MonitoredItem *mon);

static void
ua_Subscriptions_create(UA_Client *client, UA_Client_Subscription *newSub,
                        UA_CreateSubscriptionResponse *response) {
    UA_LOCK_ASSERT(&client->clientMutex, 1);

    newSub->subscriptionId = response->subscriptionId;
    newSub->sequenceNumber = 0;
    newSub->lastActivity = UA_DateTime_nowMonotonic();
    newSub->publishingInterval = response->revisedPublishingInterval;
    newSub->maxKeepAliveCount = response->revisedMaxKeepAliveCount;
    ZIP_INIT(&newSub->monitoredItems);
    LIST_INSERT_HEAD(&client->subscriptions, newSub, listEntry);

    /* Immediately send the first publish requests if there are none
     * outstanding */
    __Client_Subscriptions_backgroundPublish(client);
}

static void
ua_Subscriptions_create_handler(UA_Client *client, void *data,
                                UA_UInt32 requestId, void *r) {
    UA_LOCK_ASSERT(&client->clientMutex, 0);

    UA_CreateSubscriptionResponse *response = (UA_CreateSubscriptionResponse *)r;
    CustomCallback *cc = (CustomCallback *)data;
    UA_Client_Subscription *newSub = (UA_Client_Subscription *)cc->clientData;
    if(response->responseHeader.serviceResult != UA_STATUSCODE_GOOD) {
        UA_free(newSub);
        goto cleanup;
    }

    /* Prepare the internal representation */
    UA_LOCK(&client->clientMutex);
    ua_Subscriptions_create(client, newSub, response);
    UA_UNLOCK(&client->clientMutex);

cleanup:
    if(cc->userCallback)
        cc->userCallback(client, cc->userData, requestId, response);
    UA_free(cc);
}

UA_CreateSubscriptionResponse
UA_Client_Subscriptions_create(UA_Client *client,
                               const UA_CreateSubscriptionRequest request,
                               void *subscriptionContext,
                               UA_Client_StatusChangeNotificationCallback statusChangeCallback,
                               UA_Client_DeleteSubscriptionCallback deleteCallback) {
    UA_CreateSubscriptionResponse response;
    UA_Client_Subscription *sub = (UA_Client_Subscription *)
        UA_malloc(sizeof(UA_Client_Subscription));
    if(!sub) {
        UA_CreateSubscriptionResponse_init(&response);
        response.responseHeader.serviceResult = UA_STATUSCODE_BADOUTOFMEMORY;
        return response;
    }
    sub->context = subscriptionContext;
    sub->statusChangeCallback = statusChangeCallback;
    sub->deleteCallback = deleteCallback;

    /* Send the request as a synchronous service call */
    __UA_Client_Service(client,
                        &request, &UA_TYPES[UA_TYPES_CREATESUBSCRIPTIONREQUEST],
                        &response, &UA_TYPES[UA_TYPES_CREATESUBSCRIPTIONRESPONSE]);
    if (response.responseHeader.serviceResult != UA_STATUSCODE_GOOD) {
        UA_free (sub);
        return response;
    }

    UA_LOCK(&client->clientMutex);
    ua_Subscriptions_create(client, sub, &response);
    UA_UNLOCK(&client->clientMutex);

    return response;
}

UA_StatusCode
UA_Client_Subscriptions_create_async(UA_Client *client,
                                     const UA_CreateSubscriptionRequest request,
                                     void *subscriptionContext,
                                     UA_Client_StatusChangeNotificationCallback statusChangeCallback,
                                     UA_Client_DeleteSubscriptionCallback deleteCallback,
                                     UA_ClientAsyncServiceCallback createCallback,
                                     void *userdata,
                                     UA_UInt32 *requestId) {
    CustomCallback *cc = (CustomCallback *)UA_calloc(1, sizeof(CustomCallback));
    if(!cc)
        return UA_STATUSCODE_BADOUTOFMEMORY;

    UA_Client_Subscription *sub = (UA_Client_Subscription *)
        UA_malloc(sizeof(UA_Client_Subscription));
    if(!sub) {
        UA_free(cc);
        return UA_STATUSCODE_BADOUTOFMEMORY;
    }
    sub->context = subscriptionContext;
    sub->statusChangeCallback = statusChangeCallback;
    sub->deleteCallback = deleteCallback;

    cc->userCallback = createCallback;
    cc->userData = userdata;
    cc->clientData = sub;

    /* Send the request as asynchronous service call */
    return __UA_Client_AsyncService(client, &request, &UA_TYPES[UA_TYPES_CREATESUBSCRIPTIONREQUEST],
                                    ua_Subscriptions_create_handler, &UA_TYPES[UA_TYPES_CREATESUBSCRIPTIONRESPONSE],
                                    cc, requestId);
}

static UA_Client_Subscription *
findSubscription(const UA_Client *client, UA_UInt32 subscriptionId) {
    UA_Client_Subscription *sub = NULL;
    LIST_FOREACH(sub, &client->subscriptions, listEntry) {
        if(sub->subscriptionId == subscriptionId)
            break;
    }
    return sub;
}

static void
ua_Subscriptions_modify(UA_Client *client, UA_Client_Subscription *sub,
                        const UA_ModifySubscriptionResponse *response) {
    sub->publishingInterval = response->revisedPublishingInterval;
    sub->maxKeepAliveCount = response->revisedMaxKeepAliveCount;
}

static void
ua_Subscriptions_modify_handler(UA_Client *client, void *data, UA_UInt32 requestId,
                                void *r) {
    UA_ModifySubscriptionResponse *response = (UA_ModifySubscriptionResponse *)r;
    CustomCallback *cc = (CustomCallback *)data;
    UA_LOCK(&client->clientMutex);
    UA_Client_Subscription *sub =
        findSubscription(client, (UA_UInt32)(uintptr_t)cc->clientData);
    if(sub) {
        ua_Subscriptions_modify(client, sub, response);
    } else {
        UA_LOG_INFO(&client->config.logger, UA_LOGCATEGORY_CLIENT,
                    "No internal representation of subscription %" PRIu32,
                    (UA_UInt32)(uintptr_t)cc->clientData);
    }
    UA_UNLOCK(&client->clientMutex);

    if(cc->userCallback)
        cc->userCallback(client, cc->userData, requestId, response);
    UA_free(cc);
}

UA_ModifySubscriptionResponse
UA_Client_Subscriptions_modify(UA_Client *client,
                               const UA_ModifySubscriptionRequest request) {
    UA_ModifySubscriptionResponse response;
    UA_ModifySubscriptionResponse_init(&response);

    /* Find the internal representation */
    UA_LOCK(&client->clientMutex);
    UA_Client_Subscription *sub = findSubscription(client, request.subscriptionId);
    UA_UNLOCK(&client->clientMutex);
    if(!sub) {
        response.responseHeader.serviceResult = UA_STATUSCODE_BADSUBSCRIPTIONIDINVALID;
        return response;
    }

    /* Call the service */
    __UA_Client_Service(client,
                        &request, &UA_TYPES[UA_TYPES_MODIFYSUBSCRIPTIONREQUEST],
                        &response, &UA_TYPES[UA_TYPES_MODIFYSUBSCRIPTIONRESPONSE]);

    /* Adjust the internal representation. Lookup again for thread-safety. */
    UA_LOCK(&client->clientMutex);
    sub = findSubscription(client, request.subscriptionId);
    if(!sub) {
        response.responseHeader.serviceResult = UA_STATUSCODE_BADSUBSCRIPTIONIDINVALID;
        UA_UNLOCK(&client->clientMutex);
        return response;
    }
    ua_Subscriptions_modify(client, sub, &response);
    UA_UNLOCK(&client->clientMutex);
    return response;
}

UA_StatusCode
UA_Client_Subscriptions_modify_async(UA_Client *client,
                                     const UA_ModifySubscriptionRequest request,
                                     UA_ClientAsyncServiceCallback callback,
                                     void *userdata, UA_UInt32 *requestId) {
    /* Find the internal representation */
    UA_LOCK(&client->clientMutex);
    UA_Client_Subscription *sub = findSubscription(client, request.subscriptionId);
    UA_UNLOCK(&client->clientMutex);
    if(!sub)
        return UA_STATUSCODE_BADSUBSCRIPTIONIDINVALID;

    CustomCallback *cc = (CustomCallback *)UA_calloc(1, sizeof(CustomCallback));
    if(!cc)
        return UA_STATUSCODE_BADOUTOFMEMORY;

    cc->clientData = (void *)(uintptr_t)request.subscriptionId;
    cc->userData = userdata;
    cc->userCallback = callback;

    return __UA_Client_AsyncService(client, &request, &UA_TYPES[UA_TYPES_MODIFYSUBSCRIPTIONREQUEST],
                                    ua_Subscriptions_modify_handler, &UA_TYPES[UA_TYPES_MODIFYSUBSCRIPTIONRESPONSE],
                                    cc, requestId);
}

static void *
UA_MonitoredItem_delete_wrapper(void *data, UA_Client_MonitoredItem *mon) {
    struct UA_Client_MonitoredItem_ForDelete *deleteMonitoredItem =
        (struct UA_Client_MonitoredItem_ForDelete *)data;
    if(deleteMonitoredItem != NULL) {
        if(deleteMonitoredItem->monitoredItemId != NULL &&
           (mon->monitoredItemId != *deleteMonitoredItem->monitoredItemId)) {
            return NULL;
        }
        MonitoredItem_delete(deleteMonitoredItem->client, deleteMonitoredItem->sub, mon);
    }
    return NULL;
}

static void
__Client_Subscription_deleteInternal(UA_Client *client,
                                     UA_Client_Subscription *sub) {
    /* Remove the MonitoredItems */
    struct UA_Client_MonitoredItem_ForDelete deleteMonitoredItem;
    memset(&deleteMonitoredItem, 0, sizeof(struct UA_Client_MonitoredItem_ForDelete));
    deleteMonitoredItem.client = client;
    deleteMonitoredItem.sub = sub;
    ZIP_ITER(MonitorItemsTree, &sub->monitoredItems,
             UA_MonitoredItem_delete_wrapper, &deleteMonitoredItem);

    /* Call the delete callback */
    if(sub->deleteCallback) {
        void *subC = sub->context;
        UA_UInt32 subId = sub->subscriptionId;
        UA_UNLOCK(&client->clientMutex);
        sub->deleteCallback(client, subId, subC);
        UA_LOCK(&client->clientMutex);
    }

    /* Remove */
    LIST_REMOVE(sub, listEntry);
    UA_free(sub);
}

static void
__Client_Subscription_processDelete(UA_Client *client,
                                    const UA_DeleteSubscriptionsRequest *request,
                                    const UA_DeleteSubscriptionsResponse *response)  {
    if(response->responseHeader.serviceResult != UA_STATUSCODE_GOOD)
        return;

    /* Check that the request and response size -- use the same index for both */
    if(request->subscriptionIdsSize != response->resultsSize)
        return;

    for(size_t i = 0; i < request->subscriptionIdsSize; i++) {
        if(response->results[i] != UA_STATUSCODE_GOOD &&
           response->results[i] != UA_STATUSCODE_BADSUBSCRIPTIONIDINVALID)
            continue;

        /* Get the Subscription */
        UA_Client_Subscription *sub =
            findSubscription(client, request->subscriptionIds[i]);
        if(!sub) {
            UA_LOG_INFO(&client->config.logger, UA_LOGCATEGORY_CLIENT,
                        "No internal representation of subscription %" PRIu32,
                        request->subscriptionIds[i]);
            continue;
        }

        /* Delete the Subscription */
        __Client_Subscription_deleteInternal(client, sub);
    }
}

typedef struct {
    UA_DeleteSubscriptionsRequest request;
    UA_ClientAsyncServiceCallback userCallback;
    void *userData;
} DeleteSubscriptionCallback;

static void
ua_Subscriptions_delete_handler(UA_Client *client, void *data,
                                UA_UInt32 requestId, void *r) {
    UA_DeleteSubscriptionsResponse *response =
        (UA_DeleteSubscriptionsResponse *)r;
    DeleteSubscriptionCallback *dsc =
        (DeleteSubscriptionCallback*)data;

    /* Delete */
    UA_LOCK(&client->clientMutex);
    __Client_Subscription_processDelete(client, &dsc->request, response);
    UA_UNLOCK(&client->clientMutex);

    /* Userland Callback */
    dsc->userCallback(client, dsc->userData, requestId, response);

    /* Cleanup */
    UA_DeleteSubscriptionsRequest_clear(&dsc->request);
    UA_free(dsc);
}

UA_StatusCode
UA_Client_Subscriptions_delete_async(UA_Client *client,
                                     const UA_DeleteSubscriptionsRequest request,
                                     UA_ClientAsyncServiceCallback callback,
                                     void *userdata, UA_UInt32 *requestId) {
    /* Make a copy of the request that persists into the async callback */
    DeleteSubscriptionCallback *dsc = (DeleteSubscriptionCallback*)
        UA_malloc(sizeof(DeleteSubscriptionCallback));
    if(!dsc)
        return UA_STATUSCODE_BADOUTOFMEMORY;
    dsc->userCallback = callback;
    dsc->userData = userdata;
    UA_StatusCode res = UA_DeleteSubscriptionsRequest_copy(&request, &dsc->request);
    if(res != UA_STATUSCODE_GOOD) {
        UA_free(dsc);
        return res;
    }

    /* Make the async call */
    return __UA_Client_AsyncService(client, &request, &UA_TYPES[UA_TYPES_DELETESUBSCRIPTIONSREQUEST],
                                    ua_Subscriptions_delete_handler, &UA_TYPES[UA_TYPES_DELETESUBSCRIPTIONSRESPONSE],
                                    dsc, requestId);
}

UA_DeleteSubscriptionsResponse
UA_Client_Subscriptions_delete(UA_Client *client,
                               const UA_DeleteSubscriptionsRequest request) {
    /* Send the request */
    UA_DeleteSubscriptionsResponse response;
    __UA_Client_Service(client, &request, &UA_TYPES[UA_TYPES_DELETESUBSCRIPTIONSREQUEST],
                        &response, &UA_TYPES[UA_TYPES_DELETESUBSCRIPTIONSRESPONSE]);

    /* Process */
    UA_LOCK(&client->clientMutex);
    __Client_Subscription_processDelete(client, &request, &response);
    UA_UNLOCK(&client->clientMutex);
    return response;
}

UA_StatusCode
UA_Client_Subscriptions_deleteSingle(UA_Client *client, UA_UInt32 subscriptionId) {
    UA_DeleteSubscriptionsRequest request;
    UA_DeleteSubscriptionsRequest_init(&request);
    request.subscriptionIds = &subscriptionId;
    request.subscriptionIdsSize = 1;

    UA_DeleteSubscriptionsResponse response =
        UA_Client_Subscriptions_delete(client, request);

    UA_StatusCode retval = response.responseHeader.serviceResult;
    if(retval != UA_STATUSCODE_GOOD) {
        UA_DeleteSubscriptionsResponse_clear(&response);
        return retval;
    }

    if(response.resultsSize != 1) {
        UA_DeleteSubscriptionsResponse_clear(&response);
        return UA_STATUSCODE_BADINTERNALERROR;
    }

    retval = response.results[0];
    UA_DeleteSubscriptionsResponse_clear(&response);
    return retval;
}

/******************/
/* MonitoredItems */
/******************/

static void
MonitoredItem_delete(UA_Client *client, UA_Client_Subscription *sub,
                     UA_Client_MonitoredItem *mon) {
    UA_LOCK_ASSERT(&client->clientMutex, 1);

    ZIP_REMOVE(MonitorItemsTree, &sub->monitoredItems, mon);
    if(mon->deleteCallback) {
        void *subC = sub->context;
        void *monC = mon->context;
        UA_UInt32 subId = sub->subscriptionId;
        UA_UInt32 monId = mon->monitoredItemId;
        UA_UNLOCK(&client->clientMutex);
        mon->deleteCallback(client, subId, subC, monId, monC);
        UA_LOCK(&client->clientMutex);
    }
    UA_free(mon);
}

typedef struct {
    void **contexts;
    UA_Client_DeleteMonitoredItemCallback *deleteCallbacks;
    void **handlingCallbacks;
    UA_CreateMonitoredItemsRequest request;

    /* Notify the user that the async callback was processed */
    UA_ClientAsyncServiceCallback userCallback;
    void *userData;
} MonitoredItems_CreateData;

static void
MonitoredItems_CreateData_clear(UA_Client *client, MonitoredItems_CreateData *data) {
    UA_free(data->contexts);
    UA_free(data->deleteCallbacks);
    UA_free(data->handlingCallbacks);
    UA_CreateMonitoredItemsRequest_clear(&data->request);
}

static void
ua_MonitoredItems_create(UA_Client *client, MonitoredItems_CreateData *data,
                         UA_CreateMonitoredItemsResponse *response) {
    UA_CreateMonitoredItemsRequest *request = &data->request;
    UA_Client_DeleteMonitoredItemCallback *deleteCallbacks = data->deleteCallbacks;

    UA_Client_Subscription *sub = findSubscription(client, data->request.subscriptionId);
    if(!sub)
        goto cleanup;

    if(response->responseHeader.serviceResult != UA_STATUSCODE_GOOD)
        goto cleanup;

    if(response->resultsSize != request->itemsToCreateSize) {
        response->responseHeader.serviceResult = UA_STATUSCODE_BADINTERNALERROR;
        goto cleanup;
    }

    /* Add internally */
    for(size_t i = 0; i < request->itemsToCreateSize; i++) {
        if(response->results[i].statusCode != UA_STATUSCODE_GOOD) {
            void *subC = sub->context;
            UA_UInt32 subId = sub->subscriptionId;
            UA_UNLOCK(&client->clientMutex);
            if(deleteCallbacks[i])
                deleteCallbacks[i](client, subId, subC, 0, data->contexts[i]);
            UA_LOCK(&client->clientMutex);
            continue;
        }

        UA_Client_MonitoredItem *newMon = (UA_Client_MonitoredItem *)
            UA_malloc(sizeof(UA_Client_MonitoredItem));
        if(!newMon) {
            void *subC = sub->context;
            UA_UInt32 subId = sub->subscriptionId;
            UA_UNLOCK(&client->clientMutex);
            if(deleteCallbacks[i])
                deleteCallbacks[i](client, subId, subC, 0, data->contexts[i]);
            UA_LOCK(&client->clientMutex);
            continue;
        }

        newMon->monitoredItemId = response->results[i].monitoredItemId;
        newMon->clientHandle = request->itemsToCreate[i].requestedParameters.clientHandle;
        newMon->context = data->contexts[i];
        newMon->deleteCallback = deleteCallbacks[i];
        newMon->handler.dataChangeCallback =
            (UA_Client_DataChangeNotificationCallback)(uintptr_t)
                data->handlingCallbacks[i];
        newMon->isEventMonitoredItem =
            (request->itemsToCreate[i].itemToMonitor.attributeId == UA_ATTRIBUTEID_EVENTNOTIFIER);
        ZIP_INSERT(MonitorItemsTree, &sub->monitoredItems, newMon);

        UA_LOG_DEBUG(&client->config.logger, UA_LOGCATEGORY_CLIENT,
                     "Subscription %" PRIu32 " | Added a MonitoredItem with handle %" PRIu32,
                     sub->subscriptionId, newMon->clientHandle);
    }
    return;

    /* Adding failed */
 cleanup:
    for(size_t i = 0; i < request->itemsToCreateSize; i++) {
        void *subC = sub ? sub->context : NULL;
        UA_UNLOCK(&client->clientMutex);
        if(deleteCallbacks[i])
            deleteCallbacks[i](client, data->request.subscriptionId,
                               subC, 0, data->contexts[i]);
        UA_LOCK(&client->clientMutex);
    }
}

static void
ua_MonitoredItems_create_async_handler(UA_Client *client, void *d, UA_UInt32 requestId,
                                       void *r) {
    UA_CreateMonitoredItemsResponse *response = (UA_CreateMonitoredItemsResponse *)r;
    MonitoredItems_CreateData *data = (MonitoredItems_CreateData *)d;

    UA_LOCK(&client->clientMutex);
    ua_MonitoredItems_create(client, data, response);
    MonitoredItems_CreateData_clear(client, data);
    UA_UNLOCK(&client->clientMutex);

    if(data->userCallback)
        data->userCallback(client, data->userData, requestId, response);

    UA_free(data);
}

static UA_StatusCode
MonitoredItems_CreateData_prepare(UA_Client *client,
                                  const UA_CreateMonitoredItemsRequest *request,
                                  void **contexts, void **handlingCallbacks,
                                  UA_Client_DeleteMonitoredItemCallback *deleteCallbacks,
                                  MonitoredItems_CreateData *data) {
    /* Align arrays and copy over */
    UA_StatusCode retval = UA_STATUSCODE_BADOUTOFMEMORY;
    data->contexts = (void **)UA_calloc(request->itemsToCreateSize, sizeof(void *));
    if(!data->contexts)
        goto cleanup;
    if(contexts)
        memcpy(data->contexts, contexts, request->itemsToCreateSize * sizeof(void *));

    data->deleteCallbacks = (UA_Client_DeleteMonitoredItemCallback *)
        UA_calloc(request->itemsToCreateSize, sizeof(UA_Client_DeleteMonitoredItemCallback));
    if(!data->deleteCallbacks)
        goto cleanup;
    if(deleteCallbacks)
        memcpy(data->deleteCallbacks, deleteCallbacks,
               request->itemsToCreateSize * sizeof(UA_Client_DeleteMonitoredItemCallback));

    data->handlingCallbacks = (void **)
        UA_calloc(request->itemsToCreateSize, sizeof(void *));
    if(!data->handlingCallbacks)
        goto cleanup;
    if(handlingCallbacks)
        memcpy(data->handlingCallbacks, handlingCallbacks,
               request->itemsToCreateSize * sizeof(void *));

    retval = UA_CreateMonitoredItemsRequest_copy(request, &data->request);
    if(retval != UA_STATUSCODE_GOOD)
        goto cleanup;

    /* Set the clientHandle */
    for(size_t i = 0; i < data->request.itemsToCreateSize; i++)
        data->request.itemsToCreate[i].requestedParameters.clientHandle =
            ++client->monitoredItemHandles;

    return UA_STATUSCODE_GOOD;

cleanup:
    MonitoredItems_CreateData_clear(client, data);
    return retval;
}

static void
ua_Client_MonitoredItems_create(UA_Client *client,
                                const UA_CreateMonitoredItemsRequest *request,
                                void **contexts, void **handlingCallbacks,
                                UA_Client_DeleteMonitoredItemCallback *deleteCallbacks,
                                UA_CreateMonitoredItemsResponse *response) {
    UA_CreateMonitoredItemsResponse_init(response);

    if(!request->itemsToCreateSize) {
        response->responseHeader.serviceResult = UA_STATUSCODE_BADINTERNALERROR;
        return;
    }

    /* Test if the subscription is valid */
    UA_Client_Subscription *sub = findSubscription(client, request->subscriptionId);
    if(!sub) {
        response->responseHeader.serviceResult = UA_STATUSCODE_BADSUBSCRIPTIONIDINVALID;
        return;
    }

    MonitoredItems_CreateData data;
    memset(&data, 0, sizeof(MonitoredItems_CreateData));

    UA_StatusCode res =
        MonitoredItems_CreateData_prepare(client, request, contexts, handlingCallbacks,
                                          deleteCallbacks, &data);
    if(res != UA_STATUSCODE_GOOD) {
        response->responseHeader.serviceResult = res;
        return;
    }

    /* Call the service. Use data->request as it contains the client handle
     * information. */
    __Client_Service(client, &data.request,
                     &UA_TYPES[UA_TYPES_CREATEMONITOREDITEMSREQUEST],
                     response, &UA_TYPES[UA_TYPES_CREATEMONITOREDITEMSRESPONSE]);

    /* Add internal representation */
    ua_MonitoredItems_create(client, &data, response);

    MonitoredItems_CreateData_clear(client, &data);
}

static UA_StatusCode
createDataChanges_async(UA_Client *client, const UA_CreateMonitoredItemsRequest request,
                        void **contexts, void **callbacks,
                        UA_Client_DeleteMonitoredItemCallback *deleteCallbacks,
                        UA_ClientAsyncServiceCallback createCallback, void *userdata,
                        UA_UInt32 *requestId) {
    UA_LOCK_ASSERT(&client->clientMutex, 1);

    UA_Client_Subscription *sub = findSubscription(client, request.subscriptionId);
    if(!sub)
        return UA_STATUSCODE_BADSUBSCRIPTIONIDINVALID;

    MonitoredItems_CreateData *data = (MonitoredItems_CreateData *)
        UA_calloc(1, sizeof(MonitoredItems_CreateData));
    if(!data)
        return UA_STATUSCODE_BADOUTOFMEMORY;

    data->userCallback = createCallback;
    data->userData = userdata;

    UA_StatusCode res =
        MonitoredItems_CreateData_prepare(client, &request, contexts,
                                          callbacks, deleteCallbacks, data);
    if(res != UA_STATUSCODE_GOOD) {
        UA_free(data);
        return res;
    }

    return __Client_AsyncService(client, &data->request,
                                 &UA_TYPES[UA_TYPES_CREATEMONITOREDITEMSREQUEST],
                                 ua_MonitoredItems_create_async_handler,
                                 &UA_TYPES[UA_TYPES_CREATEMONITOREDITEMSRESPONSE],
                                 data, requestId);
}

UA_CreateMonitoredItemsResponse
UA_Client_MonitoredItems_createDataChanges(UA_Client *client,
                                           const UA_CreateMonitoredItemsRequest request,
                                           void **contexts,
                                           UA_Client_DataChangeNotificationCallback *callbacks,
                                           UA_Client_DeleteMonitoredItemCallback *deleteCallbacks) {
    UA_CreateMonitoredItemsResponse response;
    UA_LOCK(&client->clientMutex);
    ua_Client_MonitoredItems_create(client, &request, contexts, (void **)callbacks,
                                    deleteCallbacks, &response);
    UA_UNLOCK(&client->clientMutex);
    return response;
}

UA_StatusCode
UA_Client_MonitoredItems_createDataChanges_async(UA_Client *client,
                                                 const UA_CreateMonitoredItemsRequest request,
                                                 void **contexts,
                                                 UA_Client_DataChangeNotificationCallback *callbacks,
                                                 UA_Client_DeleteMonitoredItemCallback *deleteCallbacks,
                                                 UA_ClientAsyncServiceCallback createCallback,
                                                 void *userdata, UA_UInt32 *requestId) {
    UA_LOCK(&client->clientMutex);
    UA_StatusCode res =
        createDataChanges_async(client, request, contexts, (void **)callbacks,
                                deleteCallbacks, createCallback, userdata, requestId);
    UA_UNLOCK(&client->clientMutex);
    return res;
}

UA_MonitoredItemCreateResult
UA_Client_MonitoredItems_createDataChange(UA_Client *client, UA_UInt32 subscriptionId,
                                          UA_TimestampsToReturn timestampsToReturn,
                                          const UA_MonitoredItemCreateRequest item,
                                          void *context,
                                          UA_Client_DataChangeNotificationCallback callback,
                                          UA_Client_DeleteMonitoredItemCallback deleteCallback) {
    UA_CreateMonitoredItemsRequest request;
    UA_CreateMonitoredItemsRequest_init(&request);
    request.subscriptionId = subscriptionId;
    request.timestampsToReturn = timestampsToReturn;
    request.itemsToCreate = (UA_MonitoredItemCreateRequest*)(uintptr_t)&item;
    request.itemsToCreateSize = 1;
    UA_CreateMonitoredItemsResponse response =
       UA_Client_MonitoredItems_createDataChanges(client, request, &context,
                                                   &callback, &deleteCallback);
    UA_MonitoredItemCreateResult result;
    UA_MonitoredItemCreateResult_init(&result);
    if(response.responseHeader.serviceResult != UA_STATUSCODE_GOOD)
        result.statusCode = response.responseHeader.serviceResult;

    if(result.statusCode == UA_STATUSCODE_GOOD &&
       response.resultsSize != 1)
        result.statusCode = UA_STATUSCODE_BADINTERNALERROR;

    if(result.statusCode == UA_STATUSCODE_GOOD)
       UA_MonitoredItemCreateResult_copy(&response.results[0] , &result);
    UA_CreateMonitoredItemsResponse_clear(&response);
    return result;
}

UA_CreateMonitoredItemsResponse
UA_Client_MonitoredItems_createEvents(UA_Client *client,
                                      const UA_CreateMonitoredItemsRequest request,
                                      void **contexts,
                                      UA_Client_EventNotificationCallback *callback,
                                      UA_Client_DeleteMonitoredItemCallback *deleteCallback) {
    UA_CreateMonitoredItemsResponse response;
    UA_LOCK(&client->clientMutex);
    ua_Client_MonitoredItems_create(client, &request, contexts, (void **)callback,
                                    deleteCallback, &response);
    UA_UNLOCK(&client->clientMutex);
    return response;
}

/* Monitor the EventNotifier attribute only */
UA_StatusCode
UA_Client_MonitoredItems_createEvents_async(UA_Client *client,
                                            const UA_CreateMonitoredItemsRequest request,
                                            void **contexts,
                                            UA_Client_EventNotificationCallback *callbacks,
                                            UA_Client_DeleteMonitoredItemCallback *deleteCallbacks,
                                            UA_ClientAsyncServiceCallback createCallback,
                                            void *userdata, UA_UInt32 *requestId) {
    UA_LOCK(&client->clientMutex);
    UA_StatusCode res =
        createDataChanges_async(client, request, contexts, (void **)callbacks, deleteCallbacks,
                                createCallback, userdata, requestId);
    UA_UNLOCK(&client->clientMutex);
    return res;
}

UA_MonitoredItemCreateResult
UA_Client_MonitoredItems_createEvent(UA_Client *client, UA_UInt32 subscriptionId,
                                     UA_TimestampsToReturn timestampsToReturn,
                                     const UA_MonitoredItemCreateRequest item, void *context,
                                     UA_Client_EventNotificationCallback callback,
                                     UA_Client_DeleteMonitoredItemCallback deleteCallback) {
    UA_CreateMonitoredItemsRequest request;
    UA_CreateMonitoredItemsRequest_init(&request);
    request.subscriptionId = subscriptionId;
    request.timestampsToReturn = timestampsToReturn;
    request.itemsToCreate = (UA_MonitoredItemCreateRequest*)(uintptr_t)&item;
    request.itemsToCreateSize = 1;
    UA_CreateMonitoredItemsResponse response =
       UA_Client_MonitoredItems_createEvents(client, request, &context,
                                             &callback, &deleteCallback);
    UA_StatusCode retval = response.responseHeader.serviceResult;
    UA_MonitoredItemCreateResult result;
    UA_MonitoredItemCreateResult_init(&result);
    if(retval != UA_STATUSCODE_GOOD) {
        UA_CreateMonitoredItemsResponse_clear(&response);
        result.statusCode = retval;
        return result;
    }
    UA_MonitoredItemCreateResult_copy(response.results , &result);
    UA_CreateMonitoredItemsResponse_clear(&response);
    return result;
}

static void
ua_MonitoredItems_delete(UA_Client *client, UA_Client_Subscription *sub,
                         const UA_DeleteMonitoredItemsRequest *request,
                         const UA_DeleteMonitoredItemsResponse *response) {
#ifdef __clang_analyzer__
    return;
#endif

    /* Loop over deleted MonitoredItems */
    struct UA_Client_MonitoredItem_ForDelete deleteMonitoredItem;
    memset(&deleteMonitoredItem, 0, sizeof(struct UA_Client_MonitoredItem_ForDelete));
    deleteMonitoredItem.client = client;
    deleteMonitoredItem.sub = sub;

    for(size_t i = 0; i < response->resultsSize; i++) {
        if(response->results[i] != UA_STATUSCODE_GOOD &&
           response->results[i] != UA_STATUSCODE_BADMONITOREDITEMIDINVALID) {
            continue;
        }
        deleteMonitoredItem.monitoredItemId = &request->monitoredItemIds[i];
        /* Delete the internal representation */
        ZIP_ITER(MonitorItemsTree,&sub->monitoredItems,
                 UA_MonitoredItem_delete_wrapper, &deleteMonitoredItem);
    }
}

static void
ua_MonitoredItems_delete_handler(UA_Client *client, void *d, UA_UInt32 requestId, void *r) {
    CustomCallback *cc = (CustomCallback *)d;
    UA_DeleteMonitoredItemsResponse *response = (UA_DeleteMonitoredItemsResponse *)r;
    UA_DeleteMonitoredItemsRequest *request =
        (UA_DeleteMonitoredItemsRequest *)cc->clientData;

    UA_LOCK(&client->clientMutex);

    if(response->responseHeader.serviceResult != UA_STATUSCODE_GOOD)
        goto cleanup;

    UA_Client_Subscription *sub = findSubscription(client, request->subscriptionId);
    if(!sub) {
        UA_LOG_INFO(&client->config.logger, UA_LOGCATEGORY_CLIENT,
                    "No internal representation of subscription %" PRIu32,
                    request->subscriptionId);
        goto cleanup;
    }

    /* Delete MonitoredItems from the internal representation */
    ua_MonitoredItems_delete(client, sub, request, response);

cleanup:
    UA_UNLOCK(&client->clientMutex);
    if(cc->userCallback)
        cc->userCallback(client, cc->userData, requestId, response);
    UA_DeleteMonitoredItemsRequest_delete(request);
    UA_free(cc);
}

UA_DeleteMonitoredItemsResponse
UA_Client_MonitoredItems_delete(UA_Client *client,
                                const UA_DeleteMonitoredItemsRequest request) {
    /* Send the request */
    UA_DeleteMonitoredItemsResponse response;
    __UA_Client_Service(client, &request, &UA_TYPES[UA_TYPES_DELETEMONITOREDITEMSREQUEST],
                        &response, &UA_TYPES[UA_TYPES_DELETEMONITOREDITEMSRESPONSE]);

    /* A problem occured remote? */
    if(response.responseHeader.serviceResult != UA_STATUSCODE_GOOD)
        return response;

    UA_LOCK(&client->clientMutex);

    /* Find the internal subscription representation */
    UA_Client_Subscription *sub = findSubscription(client, request.subscriptionId);
    if(!sub) {
        UA_LOG_INFO(&client->config.logger, UA_LOGCATEGORY_CLIENT,
                    "No internal representation of subscription %" PRIu32,
                    request.subscriptionId);
        UA_UNLOCK(&client->clientMutex);
        return response;
    }

    /* Remove MonitoredItems in the internal representation */
    ua_MonitoredItems_delete(client, sub, &request, &response);

    UA_UNLOCK(&client->clientMutex);

    return response;
}

UA_StatusCode
UA_Client_MonitoredItems_delete_async(UA_Client *client,
                                      const UA_DeleteMonitoredItemsRequest request,
                                      UA_ClientAsyncServiceCallback callback,
                                      void *userdata, UA_UInt32 *requestId) {
    /* Send the request */
    CustomCallback *cc = (CustomCallback *)UA_calloc(1, sizeof(CustomCallback));
    if(!cc)
        return UA_STATUSCODE_BADOUTOFMEMORY;

    UA_DeleteMonitoredItemsRequest *req_copy = UA_DeleteMonitoredItemsRequest_new();
    if(!req_copy) {
        UA_free(cc);
        return UA_STATUSCODE_BADOUTOFMEMORY;
    }

    UA_DeleteMonitoredItemsRequest_copy(&request, req_copy);
    cc->clientData = req_copy;
    cc->userCallback = callback;
    cc->userData = userdata;

    return __UA_Client_AsyncService(client, &request, &UA_TYPES[UA_TYPES_DELETEMONITOREDITEMSREQUEST],
                                    ua_MonitoredItems_delete_handler,
                                    &UA_TYPES[UA_TYPES_DELETEMONITOREDITEMSRESPONSE], cc, requestId);
}

UA_StatusCode
UA_Client_MonitoredItems_deleteSingle(UA_Client *client, UA_UInt32 subscriptionId,
                                      UA_UInt32 monitoredItemId) {
    UA_DeleteMonitoredItemsRequest request;
    UA_DeleteMonitoredItemsRequest_init(&request);
    request.subscriptionId = subscriptionId;
    request.monitoredItemIds = &monitoredItemId;
    request.monitoredItemIdsSize = 1;

    UA_DeleteMonitoredItemsResponse response =
        UA_Client_MonitoredItems_delete(client, request);

    UA_StatusCode retval = response.responseHeader.serviceResult;
    if(retval != UA_STATUSCODE_GOOD) {
        UA_DeleteMonitoredItemsResponse_clear(&response);
        return retval;
    }

    if(response.resultsSize != 1) {
        UA_DeleteMonitoredItemsResponse_clear(&response);
        return UA_STATUSCODE_BADINTERNALERROR;
    }

    retval = response.results[0];
    UA_DeleteMonitoredItemsResponse_clear(&response);
    return retval;
}

static void *
UA_MonitoredItem_change_clientHandle(void *data, UA_Client_MonitoredItem *mon) {
    UA_MonitoredItemModifyRequest *monitoredItemModifyRequest =
        (UA_MonitoredItemModifyRequest *)data;
    if(monitoredItemModifyRequest &&
       mon->monitoredItemId == monitoredItemModifyRequest->monitoredItemId)
        monitoredItemModifyRequest->requestedParameters.clientHandle = mon->clientHandle;
    return NULL;
}

UA_ModifyMonitoredItemsResponse
UA_Client_MonitoredItems_modify(UA_Client *client,
                                const UA_ModifyMonitoredItemsRequest request) {
    UA_ModifyMonitoredItemsResponse response;

    UA_LOCK(&client->clientMutex);
    UA_Client_Subscription *sub;
    LIST_FOREACH(sub, &client->subscriptions, listEntry) {
        if (sub->subscriptionId == request.subscriptionId)
            break;
    }

    if(!sub) {
        UA_ModifyMonitoredItemsResponse_init(&response);
        response.responseHeader.serviceResult = UA_STATUSCODE_BADSUBSCRIPTIONIDINVALID;
        UA_UNLOCK(&client->clientMutex);
        return response;
    }

    UA_ModifyMonitoredItemsRequest modifiedRequest;
    UA_ModifyMonitoredItemsRequest_copy(&request, &modifiedRequest);

    for(size_t i = 0; i < modifiedRequest.itemsToModifySize; ++i) {
        ZIP_ITER(MonitorItemsTree, &sub->monitoredItems,
                 UA_MonitoredItem_change_clientHandle, &modifiedRequest.itemsToModify[i]);
        __Client_Service(client, &modifiedRequest,
                         &UA_TYPES[UA_TYPES_MODIFYMONITOREDITEMSREQUEST], &response,
                         &UA_TYPES[UA_TYPES_MODIFYMONITOREDITEMSRESPONSE]);
    }
    UA_ModifyMonitoredItemsRequest_clear(&modifiedRequest);

    UA_UNLOCK(&client->clientMutex);
    return response;
}

/*************************************/
/* Async Processing of Notifications */
/*************************************/

/* Assume the request is already initialized */
UA_StatusCode
__Client_preparePublishRequest(UA_Client *client, UA_PublishRequest *request) {
    UA_LOCK_ASSERT(&client->clientMutex, 1);

    /* Count acks */
    UA_Client_NotificationsAckNumber *ack;
    LIST_FOREACH(ack, &client->pendingNotificationsAcks, listEntry)
        ++request->subscriptionAcknowledgementsSize;

    /* Create the array. Returns a sentinel pointer if the length is zero. */
    request->subscriptionAcknowledgements = (UA_SubscriptionAcknowledgement*)
        UA_Array_new(request->subscriptionAcknowledgementsSize,
                     &UA_TYPES[UA_TYPES_SUBSCRIPTIONACKNOWLEDGEMENT]);
    if(!request->subscriptionAcknowledgements) {
        request->subscriptionAcknowledgementsSize = 0;
        return UA_STATUSCODE_BADOUTOFMEMORY;
    }

    size_t i = 0;
    UA_Client_NotificationsAckNumber *ack_tmp;
    LIST_FOREACH_SAFE(ack, &client->pendingNotificationsAcks, listEntry, ack_tmp) {
        request->subscriptionAcknowledgements[i].sequenceNumber = ack->subAck.sequenceNumber;
        request->subscriptionAcknowledgements[i].subscriptionId = ack->subAck.subscriptionId;
        ++i;
        LIST_REMOVE(ack, listEntry);
        UA_free(ack);
    }
    return UA_STATUSCODE_GOOD;
}

/* According to OPC Unified Architecture, Part 4 5.13.1.1 i) */
/* The value 0 is never used for the sequence number         */
static UA_UInt32
__nextSequenceNumber(UA_UInt32 sequenceNumber) {
    UA_UInt32 nextSequenceNumber = sequenceNumber + 1;
    if(nextSequenceNumber == 0)
        nextSequenceNumber = 1;
    return nextSequenceNumber;
}

static void
processDataChangeNotification(UA_Client *client, UA_Client_Subscription *sub,
                              UA_DataChangeNotification *dataChangeNotification) {
    UA_LOCK_ASSERT(&client->clientMutex, 1);

    for(size_t j = 0; j < dataChangeNotification->monitoredItemsSize; ++j) {
        UA_MonitoredItemNotification *min = &dataChangeNotification->monitoredItems[j];

        /* Find the MonitoredItem */
        UA_Client_MonitoredItem *mon;
        UA_Client_MonitoredItem dummy;
        dummy.clientHandle = min->clientHandle;
        mon = ZIP_FIND(MonitorItemsTree, &sub->monitoredItems, &dummy);

        if(!mon) {
            UA_LOG_WARNING(&client->config.logger, UA_LOGCATEGORY_CLIENT,
                           "Could not process a notification with clienthandle %" PRIu32
                           " on subscription %" PRIu32, min->clientHandle, sub->subscriptionId);
            continue;
        }

        if(mon->isEventMonitoredItem) {
            UA_LOG_WARNING(&client->config.logger, UA_LOGCATEGORY_CLIENT,
                           "MonitoredItem is configured for Events. But received a "
                           "DataChangeNotification.");
            continue;
        }

        if(mon->handler.dataChangeCallback) {
            void *subC = sub->context;
            void *monC = mon->context;
            UA_UInt32 subId = sub->subscriptionId;
            UA_UInt32 monId = mon->monitoredItemId;
            UA_UNLOCK(&client->clientMutex);
            mon->handler.dataChangeCallback(client, subId, subC, monId, monC, &min->value);
            UA_LOCK(&client->clientMutex);
        }
    }
}

static void
processEventNotification(UA_Client *client, UA_Client_Subscription *sub,
                         UA_EventNotificationList *eventNotificationList) {
    UA_LOCK_ASSERT(&client->clientMutex, 1);

    for(size_t j = 0; j < eventNotificationList->eventsSize; ++j) {
        UA_EventFieldList *eventFieldList = &eventNotificationList->events[j];

        /* Find the MonitoredItem */
        UA_Client_MonitoredItem *mon;
        UA_Client_MonitoredItem dummy;
        dummy.clientHandle = eventFieldList->clientHandle;
        mon = ZIP_FIND(MonitorItemsTree, &sub->monitoredItems, &dummy);

        if(!mon) {
            UA_LOG_DEBUG(&client->config.logger, UA_LOGCATEGORY_CLIENT,
                         "Could not process a notification with clienthandle %" PRIu32
                         " on subscription %" PRIu32, eventFieldList->clientHandle,
                         sub->subscriptionId);
            continue;
        }

        if(!mon->isEventMonitoredItem) {
            UA_LOG_DEBUG(&client->config.logger, UA_LOGCATEGORY_CLIENT,
                         "MonitoredItem is configured for DataChanges. But received a "
                         "EventNotification.");
            continue;
        }

        void *subC = sub->context;
        void *monC = mon->context;
        UA_UInt32 subId = sub->subscriptionId;
        UA_UInt32 monId = mon->monitoredItemId;
        UA_UNLOCK(&client->clientMutex);
        mon->handler.eventCallback(client, subId, subC, monId, monC,
                                   eventFieldList->eventFieldsSize,
                                   eventFieldList->eventFields);
        UA_LOCK(&client->clientMutex);
    }
}

static void
processNotificationMessage(UA_Client *client, UA_Client_Subscription *sub,
                           UA_ExtensionObject *msg) {
    UA_LOCK_ASSERT(&client->clientMutex, 1);

    if(msg->encoding != UA_EXTENSIONOBJECT_DECODED)
        return;

    /* Handle DataChangeNotification */
    if(msg->content.decoded.type == &UA_TYPES[UA_TYPES_DATACHANGENOTIFICATION]) {
        UA_DataChangeNotification *dataChangeNotification =
            (UA_DataChangeNotification *)msg->content.decoded.data;
        processDataChangeNotification(client, sub, dataChangeNotification);
        return;
    }

    /* Handle EventNotification */
    if(msg->content.decoded.type == &UA_TYPES[UA_TYPES_EVENTNOTIFICATIONLIST]) {
        UA_EventNotificationList *eventNotificationList =
            (UA_EventNotificationList *)msg->content.decoded.data;
        processEventNotification(client, sub, eventNotificationList);
        return;
    }

    /* Handle StatusChangeNotification */
    if(msg->content.decoded.type == &UA_TYPES[UA_TYPES_STATUSCHANGENOTIFICATION]) {
        if(sub->statusChangeCallback) {
            void *subC = sub->context;
            UA_UInt32 subId = sub->subscriptionId;
            UA_UNLOCK(&client->clientMutex);
            sub->statusChangeCallback(client, subId, subC,
                                      (UA_StatusChangeNotification*)msg->content.decoded.data);
            UA_LOCK(&client->clientMutex);
        } else {
            UA_LOG_WARNING(&client->config.logger, UA_LOGCATEGORY_CLIENT,
                           "Dropped a StatusChangeNotification since no "
                           "callback is registered");
        }
        return;
    }

    UA_LOG_WARNING(&client->config.logger, UA_LOGCATEGORY_CLIENT,
                   "Unknown notification message type");
}

static void
__Client_Subscriptions_processPublishResponse(UA_Client *client, UA_PublishRequest *request,
                                              UA_PublishResponse *response) {
    UA_LOCK_ASSERT(&client->clientMutex, 1);

    UA_NotificationMessage *msg = &response->notificationMessage;

    client->currentlyOutStandingPublishRequests--;

    if(response->responseHeader.serviceResult == UA_STATUSCODE_BADTOOMANYPUBLISHREQUESTS) {
        if(client->config.outStandingPublishRequests > 1) {
            client->config.outStandingPublishRequests--;
            UA_LOG_WARNING(&client->config.logger, UA_LOGCATEGORY_CLIENT,
                           "Too many publishrequest, reduce outStandingPublishRequests "
                           "to %" PRId16, client->config.outStandingPublishRequests);
        } else {
            UA_LOG_WARNING(&client->config.logger, UA_LOGCATEGORY_CLIENT,
                           "Too many publishrequest when outStandingPublishRequests = 1");
            UA_Client_Subscriptions_deleteSingle(client, response->subscriptionId);
        }
        return;
    }

    if(response->responseHeader.serviceResult == UA_STATUSCODE_BADSHUTDOWN)
        return;

    if(response->responseHeader.serviceResult == UA_STATUSCODE_BADNOSUBSCRIPTION) 
    {
        UA_LOG_WARNING(&client->config.logger, UA_LOGCATEGORY_CLIENT,
                       "Received BadNoSubscription, delete internal information about subscription");
        UA_Client_Subscription *sub = findSubscription(client, response->subscriptionId);
        if(sub != NULL)
            __Client_Subscription_deleteInternal(client, sub);
        return;
    }

    if(!LIST_FIRST(&client->subscriptions)) {
        response->responseHeader.serviceResult = UA_STATUSCODE_BADNOSUBSCRIPTION;
        return;
    }

    UA_Client_Subscription *sub = findSubscription(client, response->subscriptionId);
    if(!sub) {
        response->responseHeader.serviceResult = UA_STATUSCODE_BADINTERNALERROR;
        UA_LOG_WARNING(&client->config.logger, UA_LOGCATEGORY_CLIENT,
                       "Received Publish Response for a non-existant subscription");
        return;
    }

    if(response->responseHeader.serviceResult == UA_STATUSCODE_BADSESSIONCLOSED) {
        if(client->sessionState != UA_SESSIONSTATE_ACTIVATED) {
            UA_LOG_WARNING(&client->config.logger, UA_LOGCATEGORY_CLIENT,
                           "Received Publish Response with code %s",
                           UA_StatusCode_name(response->responseHeader.serviceResult));
            __Client_Subscription_deleteInternal(client, sub);
        }
        return;
    }

    if(response->responseHeader.serviceResult == UA_STATUSCODE_BADTIMEOUT) {
        if(client->config.subscriptionInactivityCallback) {
            void *subC = sub->context;
            UA_UInt32 subId = sub->subscriptionId;
            UA_UNLOCK(&client->clientMutex);
            client->config.subscriptionInactivityCallback(client, subId, subC);
            UA_LOCK(&client->clientMutex);
        }
        UA_LOG_WARNING(&client->config.logger, UA_LOGCATEGORY_CLIENT,
                       "Received Timeout for Publish Response");
        return;
    }

    if(response->responseHeader.serviceResult != UA_STATUSCODE_GOOD) {
        UA_LOG_WARNING(&client->config.logger, UA_LOGCATEGORY_CLIENT,
                       "Received Publish Response with code %s",
                       UA_StatusCode_name(response->responseHeader.serviceResult));
        return;
    }

    sub->lastActivity = UA_DateTime_nowMonotonic();

    /* Detect missing message - OPC Unified Architecture, Part 4 5.13.1.1 e) */
    if(__nextSequenceNumber(sub->sequenceNumber) != msg->sequenceNumber) {
        UA_LOG_WARNING(&client->config.logger, UA_LOGCATEGORY_CLIENT,
                       "Invalid subscription sequence number: expected %" PRIu32
                       " but got %" PRIu32, __nextSequenceNumber(sub->sequenceNumber),
                       msg->sequenceNumber);
        /* This is an error. But we do not abort the connection. Some server
         * SDKs misbehave from time to time and send out-of-order sequence
         * numbers. (Probably some multi-threading synchronization issue.) */
        /* UA_Client_disconnect(client);
           return; */
    }
    /* According to f), a keep-alive message contains no notifications and has
     * the sequence number of the next NotificationMessage that is to be sent =>
     * More than one consecutive keep-alive message or a NotificationMessage
     * following a keep-alive message will share the same sequence number. */
    if (msg->notificationDataSize)
        sub->sequenceNumber = msg->sequenceNumber;

    /* Process the notification messages */
    for(size_t k = 0; k < msg->notificationDataSize; ++k)
        processNotificationMessage(client, sub, &msg->notificationData[k]);

    /* Add to the list of pending acks */
    for(size_t i = 0; i < response->availableSequenceNumbersSize; i++) {
        if(response->availableSequenceNumbers[i] != msg->sequenceNumber)
            continue;
        UA_Client_NotificationsAckNumber *tmpAck = (UA_Client_NotificationsAckNumber*)
            UA_malloc(sizeof(UA_Client_NotificationsAckNumber));
        if(!tmpAck) {
            UA_LOG_WARNING(&client->config.logger, UA_LOGCATEGORY_CLIENT,
                           "Not enough memory to store the acknowledgement for a publish "
                           "message on subscription %" PRIu32, sub->subscriptionId);
            break;
        }
        tmpAck->subAck.sequenceNumber = msg->sequenceNumber;
        tmpAck->subAck.subscriptionId = sub->subscriptionId;
        LIST_INSERT_HEAD(&client->pendingNotificationsAcks, tmpAck, listEntry);
        break;
    }
}

static void
processPublishResponseAsync(UA_Client *client, void *userdata,
                            UA_UInt32 requestId, void *response) {
    UA_PublishRequest *req = (UA_PublishRequest*)userdata;
    UA_PublishResponse *res = (UA_PublishResponse*)response;

    UA_LOCK(&client->clientMutex);

    /* Process the response */
    __Client_Subscriptions_processPublishResponse(client, req, res);

    /* Delete the cached request */
    UA_PublishRequest_delete(req);

    /* Fill up the outstanding publish requests */
    __Client_Subscriptions_backgroundPublish(client);

    UA_UNLOCK(&client->clientMutex);
}

void
__Client_Subscriptions_clean(UA_Client *client) {
    UA_Client_NotificationsAckNumber *n;
    UA_Client_NotificationsAckNumber *tmp;
    LIST_FOREACH_SAFE(n, &client->pendingNotificationsAcks, listEntry, tmp) {
        LIST_REMOVE(n, listEntry);
        UA_free(n);
    }

    UA_Client_Subscription *sub;
    UA_Client_Subscription *tmps;
    LIST_FOREACH_SAFE(sub, &client->subscriptions, listEntry, tmps)
        __Client_Subscription_deleteInternal(client, sub); /* force local removal */

    client->monitoredItemHandles = 0;
}

void
__Client_Subscriptions_backgroundPublishInactivityCheck(UA_Client *client) {
    UA_LOCK_ASSERT(&client->clientMutex, 1);

    if(client->sessionState < UA_SESSIONSTATE_ACTIVATED)
        return;

    /* Is the lack of responses the client's fault? */
    if(client->currentlyOutStandingPublishRequests == 0)
        return;

    UA_Client_Subscription *sub;
    LIST_FOREACH(sub, &client->subscriptions, listEntry) {
        UA_DateTime maxSilence = (UA_DateTime)
            ((sub->publishingInterval * sub->maxKeepAliveCount) +
             client->config.timeout) * UA_DATETIME_MSEC;
        if(maxSilence + sub->lastActivity < UA_DateTime_nowMonotonic()) {
            /* Reset activity */
            sub->lastActivity = UA_DateTime_nowMonotonic();

            if(client->config.subscriptionInactivityCallback) {
                void *subC = sub->context;
                UA_UInt32 subId = sub->subscriptionId;
                UA_UNLOCK(&client->clientMutex);
                client->config.subscriptionInactivityCallback(client, subId, subC);
                UA_LOCK(&client->clientMutex);
            }
            UA_LOG_WARNING(&client->config.logger, UA_LOGCATEGORY_CLIENT,
                           "Inactivity for Subscription %" PRIu32 ".", sub->subscriptionId);
        }
    }
}

void
<<<<<<< HEAD
__Client_Subscriptions_backgroundPublish(UA_Client *client) {
    UA_LOCK_ASSERT(&client->clientMutex, 1);

    if(client->sessionState < UA_SESSIONSTATE_ACTIVATED)
=======
UA_Client_Subscriptions_backgroundPublish(UA_Client *client) {
    if(client->sessionState != UA_SESSIONSTATE_ACTIVATED)
>>>>>>> e312f6f0
        return;

    /* The session must have at least one subscription */
    if(!LIST_FIRST(&client->subscriptions))
        return;

    while(client->currentlyOutStandingPublishRequests < client->config.outStandingPublishRequests) {
        UA_PublishRequest *request = UA_PublishRequest_new();
        if(!request)
            return;

        /* Publish requests are valid for 10 minutes */
        request->requestHeader.timeoutHint = 10 * 60 * 1000;

        UA_StatusCode retval = __Client_preparePublishRequest(client, request);
        if(retval != UA_STATUSCODE_GOOD) {
            UA_PublishRequest_delete(request);
            return;
        }

        retval = __Client_AsyncService(client, request,
                                         &UA_TYPES[UA_TYPES_PUBLISHREQUEST],
                                         processPublishResponseAsync,
                                         &UA_TYPES[UA_TYPES_PUBLISHRESPONSE],
                                         (void*)request, NULL);
        if(retval != UA_STATUSCODE_GOOD) {
            UA_PublishRequest_delete(request);
            return;
        }

        client->currentlyOutStandingPublishRequests++;
    }
}

#endif /* UA_ENABLE_SUBSCRIPTIONS */<|MERGE_RESOLUTION|>--- conflicted
+++ resolved
@@ -1340,15 +1340,10 @@
 }
 
 void
-<<<<<<< HEAD
 __Client_Subscriptions_backgroundPublish(UA_Client *client) {
     UA_LOCK_ASSERT(&client->clientMutex, 1);
 
-    if(client->sessionState < UA_SESSIONSTATE_ACTIVATED)
-=======
-UA_Client_Subscriptions_backgroundPublish(UA_Client *client) {
     if(client->sessionState != UA_SESSIONSTATE_ACTIVATED)
->>>>>>> e312f6f0
         return;
 
     /* The session must have at least one subscription */
